--- conflicted
+++ resolved
@@ -1,72 +1,47 @@
 {
- "nbformat": 4,
- "nbformat_minor": 5,
- "metadata": {
-  "kernelspec": {
-   "display_name": "Python 3 (ipykernel)",
-   "language": "python",
-   "name": "python3"
+  "nbformat": 4,
+  "nbformat_minor": 5,
+  "metadata": {
+    "kernelspec": {
+      "display_name": "Python 3 (ipykernel)",
+      "language": "python",
+      "name": "python3"
+    },
+    "language_info": {
+      "codemirror_mode": {
+        "name": "ipython",
+        "version": 3
+      },
+      "file_extension": ".py",
+      "mimetype": "text/x-python",
+      "name": "python",
+      "nbconvert_exporter": "python",
+      "pygments_lexer": "ipython3",
+      "version": "3.8.10"
+    },
+    "nbsphinx": {
+      "execute": "never"
+    },
+    "toc": {
+      "base_numbering": 1,
+      "nav_menu": {},
+      "number_sections": true,
+      "sideBar": true,
+      "skip_h1_title": false,
+      "title_cell": "Table of Contents",
+      "title_sidebar": "Contents",
+      "toc_cell": false,
+      "toc_position": {},
+      "toc_section_display": true,
+      "toc_window_display": false
+    },
+    "colab": {
+      "name": "tutorial.ipynb",
+      "provenance": [],
+      "machine_shape": "hm"
+    },
+    "accelerator": "GPU"
   },
-<<<<<<< HEAD
-  "language_info": {
-   "codemirror_mode": {
-    "name": "ipython",
-    "version": 3
-   },
-   "file_extension": ".py",
-   "mimetype": "text/x-python",
-   "name": "python",
-   "nbconvert_exporter": "python",
-   "pygments_lexer": "ipython3",
-   "version": "3.8.10"
-  },
-  "nbsphinx": {
-   "execute": "never"
-  },
-  "toc": {
-   "base_numbering": 1,
-   "nav_menu": {},
-   "number_sections": true,
-   "sideBar": true,
-   "skip_h1_title": false,
-   "title_cell": "Table of Contents",
-   "title_sidebar": "Contents",
-   "toc_cell": false,
-   "toc_position": {},
-   "toc_section_display": true,
-   "toc_window_display": false
-  },
-  "colab": {
-   "name": "tutorial.ipynb",
-   "provenance": [],
-   "machine_shape": "hm"
-  },
-  "accelerator": "GPU"
- },
- "cells": [
-  {
-   "cell_type": "markdown",
-   "metadata": {
-    "id": "bd03d75a"
-   },
-   "source": [
-    "# Part II: Tapqir analysis (Colab)\n",
-    "\n",
-    "In this tutorial we will use a Jupyter notebook to analyze the Data set A in [Ordabayev et al., 2021](https://doi.org/10.1101/2021.09.30.462536). To work with the live version of the notebook run it in Google Colab using the link above. The data are taken from [Rosen et al., 2020](https://dx.doi.org/10.1073/pnas.2011224117) and have already been preprocesssed using [imscroll](https://github.com/gelles-brandeis/CoSMoS_Analysis/wiki) ([Friedman et al., 2015](https://dx.doi.org/10.1016/j.ymeth.2015.05.026)).\n",
-    "\n",
-    "## Set up the environment\n",
-    "\n",
-    "* Change runtime to GPU (in the menu select `Runtime -> Change runtime type -> GPU`)\n",
-    "* Connect Google Drive to be able to save the analysis output (to view Files & Folders click on a Folder icon on the left):"
-   ],
-   "id": "bd03d75a"
-  },
-  {
-   "cell_type": "code",
-   "metadata": {
-    "colab": {
-     "base_uri": "https://localhost:8080/"
-=======
   "cells": [
     {
       "cell_type": "markdown",
@@ -424,386 +399,50 @@
         "If you get an error message saying that there is a memory overflow you can decrease either frame batch size (e.g., to `128` or `256`) or AOI batch size (e.g., to `5`)."
       ],
       "id": "65ERuUNR5AMp"
->>>>>>> ab83c8d1
-    },
-    "id": "DhA21mMtnYz3",
-    "outputId": "f673e251-4397-4aeb-ed79-a3e0d812009e"
-   },
-   "source": [
-    "# Run this cell to connect to Google Drive\n",
-    "from google.colab import drive\n",
-    "\n",
-    "drive.mount(\"/content/drive\")\n",
-    "# change directory to MyDrive\n",
-    "%cd drive/MyDrive/"
-   ],
-   "id": "DhA21mMtnYz3",
-   "execution_count": null,
-   "outputs": [
-    {
-     "output_type": "stream",
-     "name": "stdout",
-     "text": [
-      "Mounted at /content/drive\n",
-      "/content/drive/MyDrive\n"
-     ]
+    },
+    {
+      "cell_type": "markdown",
+      "metadata": {
+        "id": "c22dabbb"
+      },
+      "source": [
+        "### Tensorboard\n",
+        "\n",
+        "At every checkpoint the values of global variational parameters (`-ELBO`, `gain_loc`, `proximity_loc`, `pi_mean`, `lamda_loc`) are recorded. Fitting progress can be inspected while fitting is taking place or afterwards with the [tensorboard gui](https://www.tensorflow.org/tensorboard) displayed in the Tensorboard tab, which shows the parameters values as a function of iteration number:\n",
+        "\n",
+        "<img src=\"https://github.com/gelles-brandeis/tapqir/blob/latest/docs/source/tutorials/tensorboard-tab.png?raw=true\" width=\"800\" />\n",
+        "\n",
+        "Set smoothing to 0 (in the left panel) and use refresh button at the top right to refresh plots.\n",
+        "\n",
+        "Plateaued plots signify convergence.\n",
+        "\n",
+        "> **About number of iterations**. Fitting the data requires many iterations (about 50,000-100,000) until parameters converge. Setting the number of iterations to 0 will run the program till Tapqir’s custom convergence criteria is satisfied. We recommend to set it to 0 (default) and then run for additional number of iterations if required."
+      ],
+      "id": "c22dabbb"
+    },
+    {
+      "cell_type": "code",
+      "metadata": {
+        "id": "f2ae2b6b"
+      },
+      "source": [
+        "%load_ext tensorboard"
+      ],
+      "id": "f2ae2b6b",
+      "execution_count": null,
+      "outputs": []
+    },
+    {
+      "cell_type": "code",
+      "metadata": {
+        "id": "417245d3"
+      },
+      "source": [
+        "%tensorboard --logdir ."
+      ],
+      "id": "417245d3",
+      "execution_count": null,
+      "outputs": []
     }
-   ]
-  },
-  {
-   "cell_type": "markdown",
-   "metadata": {
-    "id": "DkWlOQBBnrAB"
-   },
-   "source": [
-    "* Run the cell below to install `tapqir` (takes about a minute):"
-   ],
-   "id": "DkWlOQBBnrAB"
-  },
-  {
-   "cell_type": "code",
-   "metadata": {
-    "id": "dc0a79f0"
-   },
-   "source": [
-    "!pip install --quiet git+https://github.com/gelles-brandeis/tapqir.git > install.log"
-   ],
-   "id": "dc0a79f0",
-   "execution_count": null,
-   "outputs": []
-  },
-  {
-   "cell_type": "markdown",
-   "metadata": {
-    "id": "4cf68ab1"
-   },
-   "source": [
-    "To start the analysis create an empty folder (here named `tutorial`) which will be the working directory:"
-   ],
-   "id": "4cf68ab1"
-  },
-  {
-   "cell_type": "code",
-   "metadata": {
-    "id": "f4f1cbb8",
-    "colab": {
-     "base_uri": "https://localhost:8080/"
-    },
-    "outputId": "b3b5c9f1-b349-46d7-de36-616f69f60a75"
-   },
-   "source": [
-    "# create a new directory\n",
-    "%mkdir tutorial\n",
-    "%cd tutorial"
-   ],
-   "id": "f4f1cbb8",
-   "execution_count": null,
-   "outputs": [
-    {
-     "output_type": "stream",
-     "name": "stdout",
-     "text": [
-      "/content/drive/MyDrive/tutorial\n"
-     ]
-    }
-   ]
-  },
-  {
-   "cell_type": "markdown",
-   "metadata": {
-    "id": "6ab78be2"
-   },
-   "source": [
-    "## Download input data\n",
-    "\n",
-    "These data were acquired with [Glimpse](https://github.com/gelles-brandeis/Glimpse) and pre-processed with the [imscroll](https://github.com/gelles-brandeis/CoSMoS_Analysis/wiki) program ([Friedman et al., 2015](https://dx.doi.org/10.1016/j.ymeth.2015.05.026)). Let’s download data files using [wget](https://www.gnu.org/software/wget/) and then unzip files:"
-   ],
-   "id": "6ab78be2"
-  },
-  {
-   "cell_type": "code",
-   "metadata": {
-    "id": "r8_jAWvimkFL"
-   },
-   "source": [
-    "%%capture\n",
-    "# Download and unzip raw input files\n",
-    "!wget https://zenodo.org/record/5659927/files/DatasetA_glimpse.zip\n",
-    "!unzip DatasetA_glimpse.zip && rm DatasetA_glimpse.zip"
-   ],
-   "id": "r8_jAWvimkFL",
-   "execution_count": null,
-   "outputs": []
-  },
-  {
-   "cell_type": "markdown",
-   "metadata": {
-    "id": "a632239b"
-   },
-   "source": [
-    "The raw input data are:\n",
-    "\n",
-    "* `garosen00267` - folder containing image data in glimpse format and header files\n",
-    "* `green_DNA_locations.dat` - aoiinfo file designating target molecule (DNA) locations in the binder channel\n",
-    "* `green_nonDNA_locations.dat` - aoiinfo file designating off-target (nonDNA) locations in the binder channel\n",
-    "* `green_driftlist.dat` - driftlist file recording the stage movement that took place during the experiment"
-   ],
-   "id": "a632239b"
-  },
-  {
-   "cell_type": "markdown",
-   "source": [
-    "## Start the program\n",
-    "To start the program run:"
-   ],
-   "metadata": {
-    "id": "dcQitt5sldUb"
-   },
-   "id": "dcQitt5sldUb"
-  },
-  {
-   "cell_type": "code",
-   "source": [
-    "from tapqir import gui\n",
-    "\n",
-    "gui.notebook()"
-   ],
-   "metadata": {
-    "id": "PlckMGhHlqjS"
-   },
-   "id": "PlckMGhHlqjS",
-   "execution_count": null,
-   "outputs": []
-  },
-  {
-   "cell_type": "markdown",
-   "source": [
-    "which will display the Tapqir GUI:\n",
-    "\n",
-    "<img src=\"https://github.com/gelles-brandeis/tapqir/blob/latest/docs/source/tutorials/start-page.png?raw=true\" width=\"800\" />"
-   ],
-   "metadata": {
-    "id": "MzuiACM9lrWI"
-   },
-   "id": "MzuiACM9lrWI"
-  },
-  {
-   "cell_type": "markdown",
-   "source": [
-    "## Select working directory\n",
-    "\n",
-    "Click the `Select` button at the top to set the working directory to `/tmp/tutorial`:\n",
-    "\n",
-    "<img src=\"https://github.com/gelles-brandeis/tapqir/blob/latest/docs/source/tutorials/working-directory.png?raw=true\" width=\"800\" />\n",
-    "\n",
-    "Setting working directory creates a `.tapqir` sub-folder that will store internal files such as `config.yaml` configuration file, `loginfo` logging file, and model checkpoints."
-   ],
-   "metadata": {
-    "id": "sTNr2P4tmKs0"
-   },
-   "id": "sTNr2P4tmKs0"
-  },
-  {
-   "cell_type": "markdown",
-   "metadata": {
-    "id": "Ecms7tBm9pFz"
-   },
-   "source": [
-    "## Extract AOIs\n",
-    "\n",
-    "To extract AOIs specify the following options in the `Extract AOIs` tab:\n",
-    "\n",
-    "* A dataset name: `Rpb1SNAP549` (an arbitrary name)\n",
-    "* Size of AOI images: we recommend to use `14` pixels\n",
-    "* Starting and ending frame numbers to be included in the analysis (`1` and `790`). If starting and ending frames are not specified then the full range of frames from the driftlist file will be analyzed.\n",
-    "* The number of color channels `1` (this data set has only one color channel available)\n",
-    "* Use off-target AOI locations?: `True` (we recommended including off-target AOI locations in the analysis)."
-   ],
-   "id": "Ecms7tBm9pFz"
-  },
-  {
-   "cell_type": "markdown",
-   "source": [
-    "And specify the locations of input files for each color channel (only one color channel in this example):\n",
-    "\n",
-    "* Channel name: `SNAP549` (an arbitrary name)\n",
-    "* Header/glimpse folder: `/tmp/tutorial/DatasetA_glimpse/garosen00267`\n",
-    "* Target molecule locations file: `/tmp/tutorial/DatasetA_glimpse/green_DNA_locations.dat`\n",
-    "* Off-target control locations file: `/tmp/tutorial/DatasetA_glimpse/green_nonDNA_locations.dat`\n",
-    "* Driftlist file: `/tmp/tutorial/DatasetA_glimpse/green_driftlist.dat`"
-   ],
-   "metadata": {
-    "id": "URqERtuTcrDs"
-   },
-   "id": "URqERtuTcrDs"
-  },
-  {
-   "cell_type": "markdown",
-   "source": [
-    "> **About indexing**. In Python indexing starts with 0. We stick to this convention and index AOIs, frames, color channels, and pixels starting with 0. Note, however, that for starting and ending frame numbers we used `1` and `790` which are according to Matlab indexing convention (in Matlab indexing starts with 1) since driftlist file was produced using a Matlab script.\n",
-    "\n",
-    "Next, click Extract AOIs button:\n",
-    "\n",
-    "<img src=\"https://github.com/gelles-brandeis/tapqir/blob/latest/docs/source/tutorials/extract-aois.png?raw=true\" width=\"800\" />"
-   ],
-   "metadata": {
-    "id": "NEcOqJJ2cuCH"
-   },
-   "id": "NEcOqJJ2cuCH"
-  },
-  {
-   "cell_type": "markdown",
-   "metadata": {
-    "id": "bgWLD68qsw4f"
-   },
-   "source": [
-    "Great! The program has outputted a `data.tpqr` file containing extracted AOI images (N=331 target and Nc=526 off-target control locations):"
-   ],
-   "id": "bgWLD68qsw4f"
-  },
-  {
-   "cell_type": "code",
-   "metadata": {
-    "id": "d709b3f6",
-    "colab": {
-     "base_uri": "https://localhost:8080/"
-    },
-    "outputId": "47f6d557-15ff-4a6b-a548-d3325357c4cf"
-   },
-   "source": [
-    "# list current folder content\n",
-    "%ls"
-   ],
-   "id": "d709b3f6",
-   "execution_count": null,
-   "outputs": [
-    {
-     "output_type": "stream",
-     "name": "stdout",
-     "text": [
-      "total 1.1G\n",
-      "-rw------- 1 root root 1.1G Sep 20 22:06 data.tpqr\n",
-      "drwx------ 3 root root 4.0K Aug 20 19:39 \u001b[0m\u001b[01;34mRpb1SNAP549_glimpse\u001b[0m/\n",
-      "drwx------ 2 root root 4.0K Sep 20 22:06 \u001b[01;34m.tapqir\u001b[0m/\n"
-     ]
-    }
-   ]
-  },
-  {
-   "cell_type": "markdown",
-   "metadata": {
-    "id": "1xda8oFAph8m"
-   },
-   "source": [
-    "Additionally, the program has saved\n",
-    "\n",
-    "* Image files (`ontarget-channel0.png` and `offtarget-channel0.png`) displaying locations of on-target and off-target AOIs in the first frame. You should inspect these images to make sure that AOIs are inside the field of view:\n",
-    "\n",
-    "  <img src=\"https://github.com/gelles-brandeis/tapqir/blob/latest/docs/source/tutorials/ontarget-channel0.png?raw=true\" width=\"700\" />\n",
-    "  <img src=\"https://github.com/gelles-brandeis/tapqir/blob/latest/docs/source/tutorials/offtarget-channel0.png?raw=true\" width=\"700\" />\n",
-    "\n",
-    "* You should also look at `offset-channel0.png` to check that offset data is taken from a region outside the field of view:\n",
-    "\n",
-    "  <img src=\"https://github.com/gelles-brandeis/tapqir/blob/latest/docs/source/tutorials/offset-channel0.png?raw=true\" width=\"700\" />\n",
-    "\n",
-    "* The other two files show the intensity histograms (`offset-distribution.png`) and the offset median time record (`offset-medians.png`) (offset distribution shouldn’t drift over time):\n",
-    "\n",
-    "  <img src=\"https://github.com/gelles-brandeis/tapqir/blob/latest/docs/source/tutorials/offset-distribution.png?raw=true\" width=\"300\" />\n",
-    "  <img src=\"https://github.com/gelles-brandeis/tapqir/blob/latest/docs/source/tutorials/offset-medians.png?raw=true\" width=\"500\" />"
-   ],
-   "id": "1xda8oFAph8m"
-  },
-  {
-   "cell_type": "markdown",
-   "metadata": {
-    "id": "2afb0202"
-   },
-   "source": [
-    "## Fit the data\n",
-    "\n",
-    "Now the data is ready for fitting. Options that we will select:\n",
-    "\n",
-    "* Model - the default single-color time-independent `cosmos` model ([Ordabayev et al., 2021](https://doi.org/10.1101/2021.09.30.462536)).\n",
-    "* Color channel number - first chanel (`0`) (there is only one color channel in this data)\n",
-    "* Run computations on GPU: yes (`True`).\n",
-    "* AOI batch size - use default (`10`).\n",
-    "* Frame batch size - use default (`512`).\n",
-    "* Learning rate - use default (`0.005`).\n",
-    "* Number of iterations - use default (`0`)"
-   ],
-   "id": "2afb0202"
-  },
-  {
-   "cell_type": "markdown",
-   "metadata": {
-    "id": "cS3HizaduHaG"
-   },
-   "source": [
-    "> **About batch size**. Batch sizes should impact *training time* and *memory consumption*. Ideally, it should not affect the final result. Batch sizes can be optimized for a particular GPU hardware by trying different batch size values and comparing training time/memory usage (`nvidia-smi` shell command shows Memory-Usage and GPU-Util values).\n",
-    "\n",
-    "Next, press `Fit the data` button:\n",
-    "\n",
-    "<img src=\"https://github.com/gelles-brandeis/tapqir/blob/latest/docs/source/tutorials/fit-data2.png?raw=true\" width=\"800\" />"
-   ],
-   "id": "cS3HizaduHaG"
-  },
-  {
-   "cell_type": "markdown",
-   "metadata": {
-    "id": "65ERuUNR5AMp"
-   },
-   "source": [
-    "The program will automatically save a checkpoint every 200 iterations (checkpoint is saved at `.tapqir/cosmos-channel0-model.tpqr`). The program can be stopped at any time by clicking in the terminal window and pressing `Ctrl-C`. To restart the program again re-run `tapqir-gui` command and the program will resume from the last saved checkpoint.\n",
-    "\n",
-    "After fitting is finished, the program computes 95% credible intervals (CI) of model parameters and saves the parameters and CIs in `cosmos-channel0-params.tqpr`, `cosmos-channel0-params.mat` (if Matlab format is selected), and `cosmos-channel0-summary.csv` files.\n",
-    "\n",
-    "If you get an error message saying that there is a memory overflow you can decrease either frame batch size (e.g., to `128` or `256`) or AOI batch size (e.g., to `5`)."
-   ],
-   "id": "65ERuUNR5AMp"
-  },
-  {
-   "cell_type": "markdown",
-   "metadata": {
-    "id": "c22dabbb"
-   },
-   "source": [
-    "### Tensorboard\n",
-    "\n",
-    "At every checkpoint the values of global variational parameters (`-ELBO`, `gain_loc`, `proximity_loc`, `pi_mean`, `lamda_loc`) are recorded. Fitting progress can be inspected while fitting is taking place or afterwards with the [tensorboard gui](https://www.tensorflow.org/tensorboard) displayed in the Tensorboard tab, which shows the parameters values as a function of iteration number:\n",
-    "\n",
-    "<img src=\"https://github.com/gelles-brandeis/tapqir/blob/latest/docs/source/tutorials/tensorboard-tab.png?raw=true\" width=\"800\" />\n",
-    "\n",
-    "Set smoothing to 0 (in the left panel) and use refresh button at the top right to refresh plots.\n",
-    "\n",
-    "Plateaued plots signify convergence.\n",
-    "\n",
-    "> **About number of iterations**. Fitting the data requires many iterations (about 50,000-100,000) until parameters converge. Setting the number of iterations to 0 will run the program till Tapqir’s custom convergence criteria is satisfied. We recommend to set it to 0 (default) and then run for additional number of iterations if required."
-   ],
-   "id": "c22dabbb"
-  },
-  {
-   "cell_type": "code",
-   "metadata": {
-    "id": "f2ae2b6b"
-   },
-   "source": [
-    "%load_ext tensorboard"
-   ],
-   "id": "f2ae2b6b",
-   "execution_count": null,
-   "outputs": []
-  },
-  {
-   "cell_type": "code",
-   "metadata": {
-    "id": "417245d3"
-   },
-   "source": [
-    "%tensorboard --logdir ."
-   ],
-   "id": "417245d3",
-   "execution_count": null,
-   "outputs": []
-  }
- ]
+  ]
 }