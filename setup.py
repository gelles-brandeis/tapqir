# Copyright Contributors to the Tapqir project.
# SPDX-License-Identifier: Apache-2.0

import os

import setuptools

import versioneer

PROJECT_PATH = os.path.dirname(os.path.abspath(__file__))
VERSION = """
# This file is auto-generated with the version information during setup.py installation.
__version__ = '{}'
"""

with open("README.rst", "r") as fh:
    long_description = fh.read()

# examples/tutorials
EXTRAS_REQUIRE = [
    "notebook",
]
# tests
TEST_REQUIRE = [
    "black[jupyter]",
    "flake8",
    "isort",
    "pytest",
    "pytest-xvfb",
]
# docs
DOCS_REQUIRE = [
    "IPython",
    "nbsphinx>=0.8.5",
    "pydata_sphinx_theme",
    "sphinx",
    "sphinx-autodoc-typehints",
    "sphinx-click",
    "sphinx-copybutton",
    "sphinx-gallery",
    "sphinx-panels",
]
IN_COLAB = "COLAB_GPU" in os.environ

setuptools.setup(
    name="tapqir",
    version=versioneer.get_version(),
    cmdclass=versioneer.get_cmdclass(),
    author="Yerdos Ordabayev",
    author_email="ordabayev@brandeis.edu",
    description="Bayesian analysis of co-localization single-molecule microscopy image data",
    long_description=long_description,
    long_description_content_type="text/x-rst",
    url="https://tapqir.readthedocs.io",
    project_urls={
        "Documentation": "https://tapqir.readthedocs.io",
        "Source": "https://github.com/gelles-brandeis/tapqir",
    },
    packages=setuptools.find_packages(),
    include_package_data=True,
    install_requires=[
        "colorama",
        "funsor==0.4.2",
        "future",
        "ipyevents",
        "ipyfilechooser",
        "ipympl",
<<<<<<< HEAD
        "ipywidgets>=7.6.5",
=======
        "ipywidgets",
        "jinja2<=3.0.3",
>>>>>>> e83f1aaf
        "matplotlib",
        "pandas",
        "pykeops>=2.0",
        "pyro-ppl==1.8.0",
        "pyyaml>=6.0",
        "scikit-learn",
        "scipy",
        "torch==1.10.0",
        "typer",
    ]
    + ([] if IN_COLAB else ["tensorboard", "voila"]),
    extras_require={
        "extras": EXTRAS_REQUIRE,
        "test": EXTRAS_REQUIRE + TEST_REQUIRE,
        "docs": DOCS_REQUIRE,
        "dev": EXTRAS_REQUIRE + TEST_REQUIRE + DOCS_REQUIRE,
    },
    keywords="image-classification probabilistic-programming cosmos pyro",
    license="Apache 2.0",
    classifiers=[
        "Intended Audience :: Developers",
        "Intended Audience :: Science/Research",
        "License :: OSI Approved :: Apache Software License",
        "Operating System :: OS Independent",
        "Programming Language :: Python :: 3",
    ],
    python_requires=">=3.7",
    entry_points={
        "console_scripts": [
            "tapqir=tapqir.main:app",
            "tapqir-gui=tapqir.gui:app",
        ],
    },
)<|MERGE_RESOLUTION|>--- conflicted
+++ resolved
@@ -65,12 +65,9 @@
         "ipyevents",
         "ipyfilechooser",
         "ipympl",
-<<<<<<< HEAD
         "ipywidgets>=7.6.5",
-=======
         "ipywidgets",
         "jinja2<=3.0.3",
->>>>>>> e83f1aaf
         "matplotlib",
         "pandas",
         "pykeops>=2.0",
