--- conflicted
+++ resolved
@@ -386,25 +386,15 @@
 
 def fitUI(out, DEFAULTS):
     # Fit the data
-<<<<<<< HEAD
-    layout = widgets.VBox()
-    # Model
-    modelSelect = widgets.Dropdown(
-        description="Tapqir model",
-        value="cosmos",
-        options=["cosmos", "hmm", "mscosmos", "mshmm"],
-        style={"description_width": "initial"},
-=======
     layout = inputBox()
     layout.add_child(
         "model",
         widgets.Dropdown(
             description="Tapqir model",
             value="cosmos",
-            options=["cosmos"],
-            style={"description_width": "initial"},
-        ),
->>>>>>> b816ef89
+            options=["cosmos", "hmm", "mscosmos", "mshmm"],
+            style={"description_width": "initial"},
+        ),
     )
     layout.add_child(
         "channels",
@@ -482,17 +472,6 @@
 
     out.clear_output(wait=True)
 
-<<<<<<< HEAD
-def showUI(out):
-    # Fit the data
-    layout = widgets.VBox()
-    # Model
-    modelSelect = widgets.Dropdown(
-        description="Tapqir model",
-        value="cosmos",
-        options=["cosmos", "hmm", "mscosmos", "mshmm"],
-        style={"description_width": "initial"},
-=======
 
 def showUI(out, DEFAULTS):
     # View results
@@ -502,10 +481,9 @@
         widgets.Dropdown(
             description="Tapqir model",
             value="cosmos",
-            options=["cosmos"],
-            style={"description_width": "initial"},
-        ),
->>>>>>> b816ef89
+            options=["cosmos", "hmm", "mscosmos", "mshmm"],
+            style={"description_width": "initial"},
+        ),
     )
     layout.add_child(
         "channels",
