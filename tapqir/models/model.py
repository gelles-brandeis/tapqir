# Copyright Contributors to the Tapqir project.
# SPDX-License-Identifier: Apache-2.0

import logging
import random
from collections import defaultdict, deque
from pathlib import Path
from typing import Union

import numpy as np
import pandas as pd
import torch
import torch.nn as nn
from pyroapi import infer, optim, pyro
from sklearn.metrics import (
    confusion_matrix,
    matthews_corrcoef,
    precision_score,
    recall_score,
)
from torch.utils.tensorboard import SummaryWriter
from tqdm import tqdm

from tapqir import __version__ as tapqir_version
from tapqir.exceptions import CudaOutOfMemoryError, TapqirFileNotFoundError
from tapqir.utils.dataset import load
from tapqir.utils.stats import save_stats

logger = logging.getLogger(__name__)


class Model(nn.Module):
    r"""
    Base class for tapqir models.

    Derived models must implement the methods

    * :meth:`model`
    * :meth:`guide`
    * :meth:`init_parameters`
    * :meth:`TraceELBO`

    :param S: Number of distinct molecular states for the binder molecules.
    :param K: Maximum number of spots that can be present in a single image.
    :param Q: Number of fluorescent dyes.
    :param device: Computation device (cpu or gpu).
    :param dtype: Floating point precision.
    :param priors: Dictionary of parameters of prior distributions.
    """

    def __init__(
        self,
        S: int = 1,
        K: int = 2,
        Q: int = None,
        device: str = "cpu",
        dtype: str = "double",
        priors: dict = None,
    ):
        self.S = S
        self.K = K
        self._Q = Q
        self.nbatch_size = None
        self.fbatch_size = None
        # priors settings
        self.priors = priors
        # for plotting
        self.n = None
        self.f = None
        self.data_path = None
        self.path = None
        self.run_path = None
        # set device & dtype
        self.to(device, dtype)
        super().__init__()

    def to(self, device: str, dtype: str = "double") -> None:
        """
        Change tensor device and dtype.

        :param device: Computation device, either "gpu" or "cpu".
        :param dtype: Floating point precision, either "double" or "float".
        """
        self.dtype = getattr(torch, dtype)
        self.device = torch.device(device)
        if device == "cuda" and dtype == "double":
            torch.set_default_tensor_type(torch.cuda.DoubleTensor)
        elif device == "cuda" and dtype == "float":
            torch.set_default_tensor_type(torch.cuda.FloatTensor)
        elif device == "cpu" and dtype == "double":
            torch.set_default_tensor_type(torch.DoubleTensor)
        else:
            torch.set_default_tensor_type(torch.FloatTensor)
        # change loaded data device
        if hasattr(self, "data"):
            self.data.ontarget = self.data.ontarget._replace(device=self.device)
            self.data.offtarget = self.data.offtarget._replace(device=self.device)
            self.data.offset = self.data.offset._replace(
                samples=self.data.offset.samples.to(self.device),
                weights=self.data.offset.weights.to(self.device),
            )

    @property
    def Q(self):
        return self._Q or self.data.C

    def load(self, path: Union[str, Path], data_only: bool = True) -> None:
        """
        Load data and optionally parameters from a specified path

        :param path: Path to Tapqir analysis folder.
        :param data_only: Load only data or both data and parameters.
        """
        # set path
        self.path = Path(path)
        self.run_path = self.path / ".tapqir"

        # load data
        self.data = load(self.path, self.device)
        logger.debug(f"Loaded data from {self.path / 'data.tpqr'}")

        # load fit results
        if not data_only:
            try:
                self.params = torch.load(self.path / f"{self.name}-params.tpqr")
            except FileNotFoundError:
                raise TapqirFileNotFoundError(
                    "parameter", self.path / f"{self.name}-params.tpqr"
                )
            try:
                self.summary = pd.read_csv(
                    self.path / f"{self.name}-summary.csv", index_col=0
                )
            except FileNotFoundError:
                raise TapqirFileNotFoundError(
                    "summary", self.path / f"{self.name}-summary.csv"
                )

    def model(self):
        """
        Generative Model
        """
        raise NotImplementedError

    def guide(self):
        """
        Variational Distribution
        """
        raise NotImplementedError

    def TraceELBO(self, jit):
        """
        A trace implementation of ELBO-based SVI.
        """
        raise NotImplementedError

    def init_parameters(self):
        """
        Initialize variational parameters.
        """
        raise NotImplementedError

    def init(
        self,
        lr: float = 0.005,
        nbatch_size: int = 5,
        fbatch_size: int = 512,
        jit: bool = False,
    ) -> None:
        """
        Initialize SVI object.

        :param lr: Learning rate.
        :param nbatch_size: AOI batch size.
        :param fbatch_size: Frame batch size.
        :param jit: Use JIT compiler.
        """
        self.lr = lr
        self.optim_fn = optim.Adam
        self.optim_args = {"lr": lr, "betas": [0.9, 0.999]}
        self.optim = self.optim_fn(self.optim_args)

        try:
            self.load_checkpoint()
        except TapqirFileNotFoundError:
            pyro.clear_param_store()
            self.iter = 0
            self.converged = False
            self._rolling = defaultdict(lambda: deque([], maxlen=100))
            self.init_parameters()

        self.elbo = self.TraceELBO(jit)
        self.svi = infer.SVI(self.model, self.guide, self.optim, loss=self.elbo)

        self.nbatch_size = min(nbatch_size, self.data.Nt)
        self.fbatch_size = min(fbatch_size, self.data.F)

    def run(self, num_iter: int = 0, progress_bar=tqdm) -> None:
        """
        Run inference procedure for a specified number of iterations.
        If num_iter equals zero then run till model converges.

        :param num_iter: Number of iterations.
        """
        use_crit = False
        if not num_iter:
            use_crit = True
            num_iter = 100000

        logger.debug("Tapqir version - {}".format(tapqir_version))
        logger.debug("Model - {}".format(self.name))
        logger.debug("Device - {}".format(self.device))
        logger.debug("Floating precision - {}".format(self.dtype))
        logger.debug("Optimizer - {}".format(self.optim_fn.__name__))
        logger.debug("Learning rate - {}".format(self.lr))
        logger.debug("AOI batch size - {}".format(self.nbatch_size))
        logger.debug("Frame batch size - {}".format(self.fbatch_size))

        with SummaryWriter(log_dir=self.run_path / "logs" / self.name) as writer:
            for i in progress_bar(range(num_iter)):
                try:
                    self.iter_loss = self.svi.step()
                    # save a checkpoint every 200 iterations
                    if not self.iter % 200:
                        self.save_checkpoint(writer)
                        if use_crit and self.converged:
                            logger.info(f"Iteration #{self.iter} model converged.")
                            break
                    self.iter += 1
                except ValueError:
                    # load last checkpoint
                    self.init(
                        lr=self.lr,
                        nbatch_size=self.nbatch_size,
                        fbatch_size=self.fbatch_size,
                    )
                    # change rng seed
                    new_seed = random.randint(0, 100)
                    pyro.set_rng_seed(new_seed)
                    logger.debug(
                        f"Iteration #{self.iter} restarting with a new seed: {new_seed}."
                    )
                except RuntimeError as err:
                    assert err.args[0].startswith("CUDA out of memory")
                    raise CudaOutOfMemoryError()
            else:
                logger.warning(f"Iteration #{self.iter} model has not converged.")

    def save_checkpoint(self, writer: SummaryWriter = None):
        """
        Save checkpoint.

        :param writer: SummaryWriter object.
        """
        # save only if no NaN values
        for k, v in pyro.get_param_store().items():
            if torch.isnan(v).any() or torch.isinf(v).any():
                raise ValueError(
                    "Iteration #{}. Detected NaN values in {}".format(self.iter, k)
                )

        # update convergence criteria parameters
        for name in self.conv_params:
            if name == "-ELBO":
                self._rolling["-ELBO"].append(self.iter_loss)
            elif pyro.param(name).ndim == 1:
                for i in range(len(pyro.param(name))):
                    self._rolling[f"{name}_{i}"].append(pyro.param(name)[i].item())
            else:
                self._rolling[name].append(pyro.param(name).item())

        # check convergence status
        self.converged = False
        if len(self._rolling["-ELBO"]) == self._rolling["-ELBO"].maxlen:
            crit = all(
                torch.tensor(self._rolling[p]).std()
                / torch.tensor(self._rolling[p])[-50:].std()
                < 1.05
                for p in self.conv_params
            )
            if crit:
                self.converged = True

        # save the model state
        torch.save(
            self.state_dict(),
            self.run_path / f"{self.full_name}-nn.tpqr",
        )
        torch.save(
            {
                "iter": self.iter,
                "params": pyro.get_param_store().get_state(),
                "optimizer": self.optim.get_state(),
                "rolling": dict(self._rolling),
                "convergence_status": self.converged,
            },
            self.run_path / f"{self.name}-model.tpqr",
        )

        # save global paramters for tensorboard
        writer.add_scalar("-ELBO", self.iter_loss, self.iter)
        for name, val in pyro.get_param_store().items():
            if val.dim() == 0:
                writer.add_scalar(name, val.item(), self.iter)
            elif val.dim() == 1 and len(val) <= self.S + 1:
                scalars = {str(i): v.item() for i, v in enumerate(val)}
                writer.add_scalars(name, scalars, self.iter)

        if False and self.data.labels is not None:
            pred_labels = (
                self.pspecific_map[self.data.is_ontarget].cpu().numpy().ravel()
            )
            true_labels = self.data.labels["z"].ravel()

            metrics = {}
            with np.errstate(divide="ignore", invalid="ignore"):
                metrics["MCC"] = matthews_corrcoef(true_labels, pred_labels)
            metrics["Recall"] = recall_score(true_labels, pred_labels, zero_division=0)
            metrics["Precision"] = precision_score(
                true_labels, pred_labels, zero_division=0
            )

            neg, pos = {}, {}
            neg["TN"], neg["FP"], pos["FN"], pos["TP"] = confusion_matrix(
                true_labels, pred_labels, labels=(0, 1)
            ).ravel()

            writer.add_scalars("ACCURACY", metrics, self.iter)
            writer.add_scalars("NEGATIVES", neg, self.iter)
            writer.add_scalars("POSITIVES", pos, self.iter)

        logger.debug(f"Iteration #{self.iter}: Successful.")

    def load_checkpoint(
        self,
        path: Union[str, Path] = None,
        param_only: bool = False,
        warnings: bool = False,
    ):
        """
        Load checkpoint.

        :param path: Path to model checkpoint.
        :param param_only: Load only parameters.
        :param warnings: Give warnings if loaded model has not been fully trained.
        """
        device = self.device
        path = Path(path) if path else self.run_path
<<<<<<< HEAD
        model_path = path / f"{self.full_name}-model.tpqr"
        nn_path = path / f"{self.full_name}-nn.tpqr"
=======
        model_path = path / f"{self.name}-model.tpqr"
>>>>>>> db9e2300
        try:
            checkpoint = torch.load(model_path, map_location=device)
        except FileNotFoundError:
            raise TapqirFileNotFoundError("model", model_path)

        pyro.clear_param_store()
        pyro.get_param_store().set_state(checkpoint["params"])
        self.load_state_dict(torch.load(nn_path))
        if not param_only:
            self.converged = checkpoint["convergence_status"]
            self._rolling = checkpoint["rolling"]
            self.iter = checkpoint["iter"]
            self.optim.set_state(checkpoint["optimizer"])
            logger.info(
                f"Iteration #{self.iter}. Loaded a model checkpoint from {model_path}"
            )
        if warnings and not checkpoint["convergence_status"]:
            logger.warning(f"Model at {path} has not been fully trained")

    def compute_stats(self, CI: float = 0.95, save_matlab: bool = False):
        """
        Compute credible regions (CI) and other stats.

        :param CI: credible region.
        :param save_matlab: Save output in Matlab format as well.
        """
        # try:
        save_stats(self, self.path, CI=CI, save_matlab=save_matlab)
        #  except RuntimeError as err:
        #      assert err.args[0].startswith("CUDA out of memory")
        #      raise CudaOutOfMemoryError()
        logger.debug("Computing stats: Successful.")<|MERGE_RESOLUTION|>--- conflicted
+++ resolved
@@ -218,31 +218,31 @@
 
         with SummaryWriter(log_dir=self.run_path / "logs" / self.name) as writer:
             for i in progress_bar(range(num_iter)):
-                try:
-                    self.iter_loss = self.svi.step()
-                    # save a checkpoint every 200 iterations
-                    if not self.iter % 200:
-                        self.save_checkpoint(writer)
-                        if use_crit and self.converged:
-                            logger.info(f"Iteration #{self.iter} model converged.")
-                            break
-                    self.iter += 1
-                except ValueError:
-                    # load last checkpoint
-                    self.init(
-                        lr=self.lr,
-                        nbatch_size=self.nbatch_size,
-                        fbatch_size=self.fbatch_size,
-                    )
-                    # change rng seed
-                    new_seed = random.randint(0, 100)
-                    pyro.set_rng_seed(new_seed)
-                    logger.debug(
-                        f"Iteration #{self.iter} restarting with a new seed: {new_seed}."
-                    )
-                except RuntimeError as err:
-                    assert err.args[0].startswith("CUDA out of memory")
-                    raise CudaOutOfMemoryError()
+                # try:
+                self.iter_loss = self.svi.step()
+                # save a checkpoint every 200 iterations
+                if not self.iter % 200:
+                    self.save_checkpoint(writer)
+                    if use_crit and self.converged:
+                        logger.info(f"Iteration #{self.iter} model converged.")
+                        break
+                self.iter += 1
+                #  except ValueError:
+                #      # load last checkpoint
+                #      self.init(
+                #          lr=self.lr,
+                #          nbatch_size=self.nbatch_size,
+                #          fbatch_size=self.fbatch_size,
+                #      )
+                #      # change rng seed
+                #      new_seed = random.randint(0, 100)
+                #      pyro.set_rng_seed(new_seed)
+                #      logger.debug(
+                #          f"Iteration #{self.iter} restarting with a new seed: {new_seed}."
+                #      )
+                #  except RuntimeError as err:
+                #      assert err.args[0].startswith("CUDA out of memory")
+                #      raise CudaOutOfMemoryError()
             else:
                 logger.warning(f"Iteration #{self.iter} model has not converged.")
 
@@ -282,10 +282,11 @@
                 self.converged = True
 
         # save the model state
-        torch.save(
-            self.state_dict(),
-            self.run_path / f"{self.full_name}-nn.tpqr",
-        )
+        if self.name == "cosmosvae":
+            torch.save(
+                self.state_dict(),
+                self.run_path / f"{self.name}-nn.tpqr",
+            )
         torch.save(
             {
                 "iter": self.iter,
@@ -346,12 +347,7 @@
         """
         device = self.device
         path = Path(path) if path else self.run_path
-<<<<<<< HEAD
-        model_path = path / f"{self.full_name}-model.tpqr"
-        nn_path = path / f"{self.full_name}-nn.tpqr"
-=======
         model_path = path / f"{self.name}-model.tpqr"
->>>>>>> db9e2300
         try:
             checkpoint = torch.load(model_path, map_location=device)
         except FileNotFoundError:
@@ -359,7 +355,9 @@
 
         pyro.clear_param_store()
         pyro.get_param_store().set_state(checkpoint["params"])
-        self.load_state_dict(torch.load(nn_path))
+        if self.name == "cosmosvae":
+            nn_path = path / f"{self.name}-nn.tpqr"
+            self.load_state_dict(torch.load(nn_path))
         if not param_only:
             self.converged = checkpoint["convergence_status"]
             self._rolling = checkpoint["rolling"]
