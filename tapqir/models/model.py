# Copyright Contributors to the Tapqir project.
# SPDX-License-Identifier: Apache-2.0

import logging
import random
from collections import deque
from pathlib import Path
from typing import Union

import numpy as np
import pandas as pd
import torch
from pyroapi import infer, optim, pyro
from sklearn.metrics import (
    confusion_matrix,
    matthews_corrcoef,
    precision_score,
    recall_score,
)
from torch.utils.tensorboard import SummaryWriter
from tqdm import tqdm

from tapqir import __version__ as tapqir_version
from tapqir.exceptions import CudaOutOfMemoryError, TapqirFileNotFoundError
from tapqir.utils.dataset import load
from tapqir.utils.stats import save_stats

logger = logging.getLogger(__name__)


class Model:
    r"""
    Base class for tapqir models.

    Derived models must implement the methods

    * :meth:`model`
    * :meth:`guide`
    * :meth:`init_parameters`
    * :meth:`TraceELBO`

    :param S: Number of distinct molecular states for the binder molecules.
    :param K: Maximum number of spots that can be present in a single image.
    :param channels: Number of color channels.
    :param device: Computation device (cpu or gpu).
    :param dtype: Floating point precision.
    """

    def __init__(
        self,
        S: int = 1,
        K: int = 2,
        Q: int = 1,
        channels: Union[tuple, list] = (0,),
        device: str = "cpu",
        dtype: str = "double",
    ):
        self.S = S
        self.K = K
        self.Q = Q
        self.C = len(channels)
        if self.C == 1:
            channels = channels[0]
        self.cdx = torch.as_tensor(channels)
        self.channels = channels
<<<<<<< HEAD
        #  self.cdx = torch.as_tensor(self.channels)
        #  self.C = len(self.cdx)
=======
        self.full_name = f"{self.name}-channel{channels}"
>>>>>>> 601aeac1
        self.nbatch_size = None
        self.fbatch_size = None
        # for plotting
        self.n = None
        self.f = None
        self.data_path = None
        self.path = None
        self.run_path = None
        # set device & dtype
        self.to(device, dtype)

    def to(self, device: str, dtype: str = "double") -> None:
        """
        Change tensor device and dtype.

        :param device: Computation device, either "gpu" or "cpu".
        :param dtype: Floating point precision, either "double" or "float".
        """
        self.dtype = getattr(torch, dtype)
        self.device = torch.device(device)
        if device == "cuda" and dtype == "double":
            torch.set_default_tensor_type(torch.cuda.DoubleTensor)
        elif device == "cuda" and dtype == "float":
            torch.set_default_tensor_type(torch.cuda.FloatTensor)
        elif device == "cpu" and dtype == "double":
            torch.set_default_tensor_type(torch.DoubleTensor)
        else:
            torch.set_default_tensor_type(torch.FloatTensor)
        # change loaded data device
        if hasattr(self, "data"):
            self.data.ontarget = self.data.ontarget._replace(device=self.device)
            self.data.offtarget = self.data.offtarget._replace(device=self.device)
            self.data.offset = self.data.offset._replace(
                samples=self.data.offset.samples.to(self.device),
                weights=self.data.offset.weights.to(self.device),
            )

    def load(self, path: Union[str, Path], data_only: bool = True) -> None:
        """
        Load data and optionally parameters from a specified path

        :param path: Path to Tapqir analysis folder.
        :param data_only: Load only data or both data and parameters.
        """
        # set path
        self.path = Path(path)
        self.run_path = self.path / ".tapqir"

        # load data
        self.data = load(self.path, self.device)
        logger.debug(f"Loaded data from {self.path / 'data.tpqr'}")

        # load fit results
        if not data_only:
            try:
                self.params = torch.load(self.path / f"{self.full_name}-params.tpqr")
            except FileNotFoundError:
                raise TapqirFileNotFoundError(
                    "parameter", self.path / f"{self.full_name}-params.tpqr"
                )
            try:
                self.summary = pd.read_csv(
                    self.path / f"{self.full_name}-summary.csv", index_col=0
                )
            except FileNotFoundError:
                raise TapqirFileNotFoundError(
                    "summary", self.path / f"{self.full_name}-summary.csv"
                )

    def model(self):
        """
        Generative Model
        """
        raise NotImplementedError

    def guide(self):
        """
        Variational Distribution
        """
        raise NotImplementedError

    def TraceELBO(self, jit):
        """
        A trace implementation of ELBO-based SVI.
        """
        raise NotImplementedError

    def init_parameters(self):
        """
        Initialize variational parameters.
        """
        raise NotImplementedError

    def init(
        self,
        lr: float = 0.005,
        nbatch_size: int = 5,
        fbatch_size: int = 512,
        jit: bool = False,
    ) -> None:
        """
        Initialize SVI object.

        :param lr: Learning rate.
        :param nbatch_size: AOI batch size.
        :param fbatch_size: Frame batch size.
        :param jit: Use JIT compiler.
        """
        self.lr = lr
        self.optim_fn = optim.Adam
        self.optim_args = {"lr": lr, "betas": [0.9, 0.999]}
        self.optim = self.optim_fn(self.optim_args)

        try:
            self.load_checkpoint()
        except TapqirFileNotFoundError:
            pyro.clear_param_store()
            self.iter = 0
            self.converged = False
            self._rolling = {p: deque([], maxlen=100) for p in self.conv_params}
            self.init_parameters()

        self.elbo = self.TraceELBO(jit)
        self.svi = infer.SVI(self.model, self.guide, self.optim, loss=self.elbo)

        self.nbatch_size = min(nbatch_size, self.data.Nt)
        self.fbatch_size = min(fbatch_size, self.data.F)

    def run(self, num_iter: int = 0, progress_bar=tqdm) -> None:
        """
        Run inference procedure for a specified number of iterations.
        If num_iter equals zero then run till model converges.

        :param num_iter: Number of iterations.
        """
        use_crit = False
        if not num_iter:
            use_crit = True
            num_iter = 100000

        logger.debug("Tapqir version - {}".format(tapqir_version))
        logger.debug("Model - {}".format(self.name))
        logger.debug("Device - {}".format(self.device))
        logger.debug("Floating precision - {}".format(self.dtype))
        logger.debug("Optimizer - {}".format(self.optim_fn.__name__))
        logger.debug("Learning rate - {}".format(self.lr))
        logger.debug("AOI batch size - {}".format(self.nbatch_size))
        logger.debug("Frame batch size - {}".format(self.fbatch_size))

        with SummaryWriter(log_dir=self.run_path / "logs" / self.full_name) as writer:
            for i in progress_bar(range(num_iter)):
                try:
                    self.iter_loss = self.svi.step()
                    # save a checkpoint every 200 iterations
                    if not self.iter % 200:
                        self.save_checkpoint(writer)
                        if use_crit and self.converged:
                            logger.info(f"Iteration #{self.iter} model converged.")
                            break
                    self.iter += 1
                except ValueError:
                    # load last checkpoint
                    self.init(
                        lr=self.lr,
                        nbatch_size=self.nbatch_size,
                        fbatch_size=self.fbatch_size,
                    )
                    # change rng seed
                    new_seed = random.randint(0, 100)
                    pyro.set_rng_seed(new_seed)
                    logger.debug(
                        f"Iteration #{self.iter} restarting with a new seed: {new_seed}."
                    )
                except RuntimeError as err:
                    assert err.args[0].startswith("CUDA out of memory")
                    raise CudaOutOfMemoryError()
            else:
                logger.warning(f"Iteration #{self.iter} model has not converged.")

    def save_checkpoint(self, writer: SummaryWriter = None):
        """
        Save checkpoint.

        :param writer: SummaryWriter object.
        """
        # save only if no NaN values
        for k, v in pyro.get_param_store().items():
            if torch.isnan(v).any() or torch.isinf(v).any():
                raise ValueError(
                    "Iteration #{}. Detected NaN values in {}".format(self.iter, k)
                )

        # update convergence criteria parameters
        for name in self.conv_params:
            #  if name == "-ELBO":
            #      self._rolling["-ELBO"].append(self.iter_loss)
            #  else:
            #      self._rolling[name].append(pyro.param(name).item())
            if name == "-ELBO":
                self._rolling["-ELBO"].append(self.iter_loss)
            else:
                if name.endswith("_0"):
                    base_name = name.split("_0")[0]
                    self._rolling[name].append(pyro.param(base_name)[0].item())
                elif name.endswith("_1"):
                    base_name = name.split("_1")[0]
                    self._rolling[name].append(pyro.param(base_name)[1].item())
                else:
                    self._rolling[name].append(pyro.param(name).item())

        # check convergence status
        self.converged = False
        if len(self._rolling["-ELBO"]) == self._rolling["-ELBO"].maxlen:
            crit = all(
                torch.tensor(self._rolling[p]).std()
                / torch.tensor(self._rolling[p])[-50:].std()
                < 1.05
                for p in self.conv_params
            )
            if crit:
                self.converged = True

        # save the model state
        torch.save(
            {
                "iter": self.iter,
                "params": pyro.get_param_store().get_state(),
                "optimizer": self.optim.get_state(),
                "rolling": self._rolling,
                "convergence_status": self.converged,
            },
            self.run_path / f"{self.full_name}-model.tpqr",
        )

        # save global paramters for tensorboard
        writer.add_scalar("-ELBO", self.iter_loss, self.iter)
        for name, val in pyro.get_param_store().items():
            if val.dim() == 0:
                writer.add_scalar(name, val.item(), self.iter)
            elif val.dim() == 1 and len(val) <= self.S + 1:
                scalars = {str(i): v.item() for i, v in enumerate(val)}
                writer.add_scalars(name, scalars, self.iter)

        if False and self.data.labels is not None:
            pred_labels = (
                self.pspecific_map[self.data.is_ontarget].cpu().numpy().ravel()
            )
            true_labels = self.data.labels["z"].ravel()

            metrics = {}
            with np.errstate(divide="ignore", invalid="ignore"):
                metrics["MCC"] = matthews_corrcoef(true_labels, pred_labels)
            metrics["Recall"] = recall_score(true_labels, pred_labels, zero_division=0)
            metrics["Precision"] = precision_score(
                true_labels, pred_labels, zero_division=0
            )

            neg, pos = {}, {}
            neg["TN"], neg["FP"], pos["FN"], pos["TP"] = confusion_matrix(
                true_labels, pred_labels, labels=(0, 1)
            ).ravel()

            writer.add_scalars("ACCURACY", metrics, self.iter)
            writer.add_scalars("NEGATIVES", neg, self.iter)
            writer.add_scalars("POSITIVES", pos, self.iter)

        logger.debug(f"Iteration #{self.iter}: Successful.")

    def load_checkpoint(
        self,
        path: Union[str, Path] = None,
        param_only: bool = False,
        warnings: bool = False,
    ):
        """
        Load checkpoint.

        :param path: Path to model checkpoint.
        :param param_only: Load only parameters.
        :param warnings: Give warnings if loaded model has not been fully trained.
        """
        device = self.device
        path = Path(path) if path else self.run_path
        model_path = path / f"{self.full_name}-model.tpqr"
        try:
            checkpoint = torch.load(model_path, map_location=device)
        except FileNotFoundError:
            raise TapqirFileNotFoundError("model", model_path)

        pyro.clear_param_store()
        pyro.get_param_store().set_state(checkpoint["params"])
        if not param_only:
            self.converged = checkpoint["convergence_status"]
            self._rolling = checkpoint["rolling"]
            self.iter = checkpoint["iter"]
            self.optim.set_state(checkpoint["optimizer"])
            logger.info(
                f"Iteration #{self.iter}. Loaded a model checkpoint from {model_path}"
            )
        if warnings and not checkpoint["convergence_status"]:
            logger.warning(f"Model at {path} has not been fully trained")

    def compute_stats(self, CI: float = 0.95, save_matlab: bool = False):
        """
        Compute credible regions (CI) and other stats.

        :param CI: credible region.
        :param save_matlab: Save output in Matlab format as well.
        """
        try:
            save_stats(self, self.path, CI=CI, save_matlab=save_matlab)
        except RuntimeError as err:
            assert err.args[0].startswith("CUDA out of memory")
            raise CudaOutOfMemoryError()
        logger.debug("Computing stats: Successful.")<|MERGE_RESOLUTION|>--- conflicted
+++ resolved
@@ -63,12 +63,7 @@
             channels = channels[0]
         self.cdx = torch.as_tensor(channels)
         self.channels = channels
-<<<<<<< HEAD
-        #  self.cdx = torch.as_tensor(self.channels)
-        #  self.C = len(self.cdx)
-=======
         self.full_name = f"{self.name}-channel{channels}"
->>>>>>> 601aeac1
         self.nbatch_size = None
         self.fbatch_size = None
         # for plotting
