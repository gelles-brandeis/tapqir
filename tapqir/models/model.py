# Copyright Contributors to the Tapqir project.
# SPDX-License-Identifier: Apache-2.0

import logging
import random
from collections import defaultdict, deque
from pathlib import Path
from typing import Union

import numpy as np
import pandas as pd
import torch
from pyroapi import infer, optim, pyro
from sklearn.metrics import (
    confusion_matrix,
    matthews_corrcoef,
    precision_score,
    recall_score,
)
from torch.utils.tensorboard import SummaryWriter
from tqdm import tqdm

from tapqir import __version__ as tapqir_version
from tapqir.exceptions import CudaOutOfMemoryError, TapqirFileNotFoundError
from tapqir.utils.dataset import load
from tapqir.utils.stats import save_stats

logger = logging.getLogger(__name__)


class Model:
    r"""
    Base class for tapqir models.

    Derived models must implement the methods

    * :meth:`model`
    * :meth:`guide`
    * :meth:`init_parameters`
    * :meth:`TraceELBO`

    :param S: Number of distinct molecular states for the binder molecules.
    :param K: Maximum number of spots that can be present in a single image.
    :param Q: Number of fluorescent dyes.
    :param device: Computation device (cpu or gpu).
    :param dtype: Floating point precision.
    :param priors: Dictionary of parameters of prior distributions.
    """

    def __init__(
        self,
        S: int = 1,
        K: int = 2,
        Q: int = None,
        device: str = "cpu",
        dtype: str = "double",
        priors: dict = None,
    ):
        self.S = S
        self.K = K
        self._Q = Q
        self.nbatch_size = None
        self.fbatch_size = None
        # priors settings
        self.priors = priors
        # for plotting
        self.n = None
        self.f = None
        self.data_path = None
        self.path = None
        self.run_path = None
        # set device & dtype
        self.to(device, dtype)

    def to(self, device: str, dtype: str = "double") -> None:
        """
        Change tensor device and dtype.

        :param device: Computation device, either "gpu" or "cpu".
        :param dtype: Floating point precision, either "double" or "float".
        """
        self.dtype = getattr(torch, dtype)
        self.device = torch.device(device)
        if device == "cuda" and dtype == "double":
            torch.set_default_tensor_type(torch.cuda.DoubleTensor)
        elif device == "cuda" and dtype == "float":
            torch.set_default_tensor_type(torch.cuda.FloatTensor)
        elif device == "cpu" and dtype == "double":
            torch.set_default_tensor_type(torch.DoubleTensor)
        else:
            torch.set_default_tensor_type(torch.FloatTensor)
        # change loaded data device
        if hasattr(self, "data"):
            self.data.ontarget = self.data.ontarget._replace(device=self.device)
            self.data.offtarget = self.data.offtarget._replace(device=self.device)
            self.data.offset = self.data.offset._replace(
                samples=self.data.offset.samples.to(self.device),
                weights=self.data.offset.weights.to(self.device),
            )

    @property
    def Q(self):
        return self._Q or self.data.C

    def load(self, path: Union[str, Path], data_only: bool = True) -> None:
        """
        Load data and optionally parameters from a specified path

        :param path: Path to Tapqir analysis folder.
        :param data_only: Load only data or both data and parameters.
        """
        # set path
        self.path = Path(path)
        self.run_path = self.path / ".tapqir"

        # load data
        self.data = load(self.path, self.device)
        logger.debug(f"Loaded data from {self.path / 'data.tpqr'}")

        # load fit results
        if not data_only:
            try:
                self.params = torch.load(self.path / f"{self.name}-params.tpqr")
            except FileNotFoundError:
                raise TapqirFileNotFoundError(
                    "parameter", self.path / f"{self.name}-params.tpqr"
                )
            try:
                self.summary = pd.read_csv(
                    self.path / f"{self.name}-summary.csv", index_col=0
                )
            except FileNotFoundError:
                raise TapqirFileNotFoundError(
                    "summary", self.path / f"{self.name}-summary.csv"
                )

    def model(self):
        """
        Generative Model
        """
        raise NotImplementedError

    def guide(self):
        """
        Variational Distribution
        """
        raise NotImplementedError

    def TraceELBO(self, jit):
        """
        A trace implementation of ELBO-based SVI.
        """
        raise NotImplementedError

    def init_parameters(self):
        """
        Initialize variational parameters.
        """
        raise NotImplementedError

    def init(
        self,
        lr: float = 0.005,
        nbatch_size: int = 5,
        fbatch_size: int = 512,
        jit: bool = False,
    ) -> None:
        """
        Initialize SVI object.

        :param lr: Learning rate.
        :param nbatch_size: AOI batch size.
        :param fbatch_size: Frame batch size.
        :param jit: Use JIT compiler.
        """
        self.lr = lr
        self.optim_fn = optim.Adam
        self.optim_args = {"lr": lr, "betas": [0.9, 0.999]}
        self.optim = self.optim_fn(self.optim_args)

        try:
            self.load_checkpoint()
        except TapqirFileNotFoundError:
            pyro.clear_param_store()
            self.iter = 0
            self.converged = False
            self._rolling = defaultdict(lambda: deque([], maxlen=100))
            self.init_parameters()

        self.elbo = self.TraceELBO(jit)
        self.svi = infer.SVI(self.model, self.guide, self.optim, loss=self.elbo)

        self.nbatch_size = min(nbatch_size, self.data.Nt)
        self.fbatch_size = min(fbatch_size, self.data.F)

    def run(self, num_iter: int = 0, progress_bar=tqdm) -> None:
        """
        Run inference procedure for a specified number of iterations.
        If num_iter equals zero then run till model converges.

        :param num_iter: Number of iterations.
        """
        use_crit = False
        if not num_iter:
            use_crit = True
            num_iter = 100000

        logger.debug("Tapqir version - {}".format(tapqir_version))
        logger.debug("Model - {}".format(self.name))
        logger.debug("Device - {}".format(self.device))
        logger.debug("Floating precision - {}".format(self.dtype))
        logger.debug("Optimizer - {}".format(self.optim_fn.__name__))
        logger.debug("Learning rate - {}".format(self.lr))
        logger.debug("AOI batch size - {}".format(self.nbatch_size))
        logger.debug("Frame batch size - {}".format(self.fbatch_size))

        with SummaryWriter(log_dir=self.run_path / "logs" / self.name) as writer:
            for i in progress_bar(range(num_iter)):
                # try:
                self.iter_loss = self.svi.step()
                # save a checkpoint every 200 iterations
                if not self.iter % 200:
                    self.save_checkpoint(writer)
                    if use_crit and self.converged:
                        logger.info(f"Iteration #{self.iter} model converged.")
                        break
                self.iter += 1
                #  except ValueError:
                #      # load last checkpoint
                #      self.init(
                #          lr=self.lr,
                #          nbatch_size=self.nbatch_size,
                #          fbatch_size=self.fbatch_size,
                #      )
                #      # change rng seed
                #      new_seed = random.randint(0, 100)
                #      pyro.set_rng_seed(new_seed)
                #      logger.debug(
                #          f"Iteration #{self.iter} restarting with a new seed: {new_seed}."
                #      )
                #  except RuntimeError as err:
                #      assert err.args[0].startswith("CUDA out of memory")
                #      raise CudaOutOfMemoryError()
            else:
                logger.warning(f"Iteration #{self.iter} model has not converged.")

    def save_checkpoint(self, writer: SummaryWriter = None):
        """
        Save checkpoint.

        :param writer: SummaryWriter object.
        """
        # save only if no NaN values
        for k, v in pyro.get_param_store().items():
            if torch.isnan(v).any() or torch.isinf(v).any():
                raise ValueError(
                    "Iteration #{}. Detected NaN values in {}".format(self.iter, k)
                )

        # update convergence criteria parameters
        for name in self.conv_params:
            if name == "-ELBO":
                self._rolling["-ELBO"].append(self.iter_loss)
            elif pyro.param(name).ndim == 1:
                for i in range(len(pyro.param(name))):
                    self._rolling[f"{name}_{i}"].append(pyro.param(name)[i].item())
            elif pyro.param(name).ndim == 2:
                for i in range(pyro.param(name).shape[0]):
                    for j in range(pyro.param(name).shape[1]):
                        self._rolling[f"{name}_{i}_{j}"].append(
                            pyro.param(name)[i, j].item()
                        )
            else:
                self._rolling[name].append(pyro.param(name).item())

        # check convergence status
        self.converged = False
<<<<<<< HEAD
        #  if len(self._rolling["-ELBO"]) == self._rolling["-ELBO"].maxlen:
        #      crit = all(
        #          torch.tensor(self._rolling[p]).std()
        #          / torch.tensor(self._rolling[p])[-50:].std()
        #          < 1.05
        #          for p in self.conv_params
        #      )
        #      if crit:
        #          self.converged = True
=======
        if len(self._rolling["-ELBO"]) == self._rolling["-ELBO"].maxlen:
            crit = all(
                torch.tensor(value).std() / torch.tensor(value)[-50:].std() < 1.05
                for value in self._rolling.values()
            )
            if crit:
                self.converged = True
>>>>>>> 13a4ff0f

        # save the model state
        torch.save(
            {
                "iter": self.iter,
                "params": pyro.get_param_store().get_state(),
                "optimizer": self.optim.get_state(),
                "rolling": dict(self._rolling),
                "convergence_status": self.converged,
            },
            self.run_path / f"{self.name}-model.tpqr",
        )

        # save global paramters for tensorboard
        writer.add_scalar("-ELBO", self.iter_loss, self.iter)
        for name, val in pyro.get_param_store().items():
            if val.dim() == 0:
                writer.add_scalar(name, val.item(), self.iter)
            elif val.dim() == 1 and len(val) <= self.S + 1:
                scalars = {str(i): v.item() for i, v in enumerate(val)}
                writer.add_scalars(name, scalars, self.iter)

        if False and self.data.labels is not None:
            pred_labels = (
                self.pspecific_map[self.data.is_ontarget].cpu().numpy().ravel()
            )
            true_labels = self.data.labels["z"].ravel()

            metrics = {}
            with np.errstate(divide="ignore", invalid="ignore"):
                metrics["MCC"] = matthews_corrcoef(true_labels, pred_labels)
            metrics["Recall"] = recall_score(true_labels, pred_labels, zero_division=0)
            metrics["Precision"] = precision_score(
                true_labels, pred_labels, zero_division=0
            )

            neg, pos = {}, {}
            neg["TN"], neg["FP"], pos["FN"], pos["TP"] = confusion_matrix(
                true_labels, pred_labels, labels=(0, 1)
            ).ravel()

            writer.add_scalars("ACCURACY", metrics, self.iter)
            writer.add_scalars("NEGATIVES", neg, self.iter)
            writer.add_scalars("POSITIVES", pos, self.iter)

        logger.debug(f"Iteration #{self.iter}: Successful.")

    def load_checkpoint(
        self,
        path: Union[str, Path] = None,
        param_only: bool = False,
        warnings: bool = False,
    ):
        """
        Load checkpoint.

        :param path: Path to model checkpoint.
        :param param_only: Load only parameters.
        :param warnings: Give warnings if loaded model has not been fully trained.
        """
        device = self.device
        path = Path(path) if path else self.run_path
        model_path = path / f"{self.name}-model.tpqr"
        try:
            checkpoint = torch.load(model_path, map_location=device)
        except FileNotFoundError:
            raise TapqirFileNotFoundError("model", model_path)

        pyro.clear_param_store()
        pyro.get_param_store().set_state(checkpoint["params"])
        if not param_only:
            self.converged = checkpoint["convergence_status"]
            self._rolling = checkpoint["rolling"]
            self.iter = checkpoint["iter"]
            self.optim.set_state(checkpoint["optimizer"])
            logger.info(
                f"Iteration #{self.iter}. Loaded a model checkpoint from {model_path}"
            )
        if warnings and not checkpoint["convergence_status"]:
            logger.warning(f"Model at {path} has not been fully trained")

    def compute_stats(self, CI: float = 0.95, save_matlab: bool = False):
        """
        Compute credible regions (CI) and other stats.

        :param CI: credible region.
        :param save_matlab: Save output in Matlab format as well.
        """
        try:
            save_stats(self, self.path, CI=CI, save_matlab=save_matlab)
        except RuntimeError as err:
            assert err.args[0].startswith("CUDA out of memory")
            raise CudaOutOfMemoryError()
        logger.debug("Computing stats: Successful.")<|MERGE_RESOLUTION|>--- conflicted
+++ resolved
@@ -275,17 +275,6 @@
 
         # check convergence status
         self.converged = False
-<<<<<<< HEAD
-        #  if len(self._rolling["-ELBO"]) == self._rolling["-ELBO"].maxlen:
-        #      crit = all(
-        #          torch.tensor(self._rolling[p]).std()
-        #          / torch.tensor(self._rolling[p])[-50:].std()
-        #          < 1.05
-        #          for p in self.conv_params
-        #      )
-        #      if crit:
-        #          self.converged = True
-=======
         if len(self._rolling["-ELBO"]) == self._rolling["-ELBO"].maxlen:
             crit = all(
                 torch.tensor(value).std() / torch.tensor(value)[-50:].std() < 1.05
@@ -293,7 +282,6 @@
             )
             if crit:
                 self.converged = True
->>>>>>> 13a4ff0f
 
         # save the model state
         torch.save(
