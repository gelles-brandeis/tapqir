# Copyright Contributors to the Tapqir project.
# SPDX-License-Identifier: Apache-2.0

import logging
import os
from collections import deque
from pathlib import Path

import numpy as np
import pandas as pd
import torch
from pyroapi import infer, optim, pyro
from sklearn.metrics import (
    confusion_matrix,
    matthews_corrcoef,
    precision_score,
    recall_score,
)
from torch.distributions.utils import lazy_property
from torch.utils.tensorboard import SummaryWriter
from tqdm import trange

from tapqir import __version__ as tapqir_version
from tapqir.distributions.kspotgammanoise import _gaussian_spots
from tapqir.utils.dataset import load
from tapqir.utils.stats import save_stats

logger = logging.getLogger(__name__)


class Model:
    r"""
    Base class for tapqir models.

    Derived models must implement the methods

    * :meth:`model`
    * :meth:`guide`
    """

    def __init__(self, S=1, K=2, device="cpu", dtype="double"):
        self._S = S
        self._K = K
        self.batch_size = None
        # for plotting
        self.n = None
        self.f = None
        self.data_path = None
        self.path = None
        self.run_path = None
        logger.info("Tapqir version - {}".format(tapqir_version))
        logger.info("Model - {}".format(self.name))
        # set device & dtype
        self.to(device, dtype)

    def to(self, device, dtype="double"):
        self.dtype = getattr(torch, dtype)
        self.device = torch.device(device)
        if device == "cuda" and dtype == "double":
            torch.set_default_tensor_type(torch.cuda.DoubleTensor)
        elif device == "cuda" and dtype == "float":
            torch.set_default_tensor_type(torch.cuda.FloatTensor)
        elif device == "cpu" and dtype == "double":
            torch.set_default_tensor_type(torch.DoubleTensor)
        else:
            torch.set_default_tensor_type(torch.FloatTensor)
        # change loaded data device
        if hasattr(self, "data"):
            self.data.ontarget = self.data.ontarget._replace(device=self.device)
            self.data.offtarget = self.data.offtarget._replace(device=self.device)
            self.data.offset = self.data.offset._replace(
                samples=self.data.offset.samples.to(self.device),
                weights=self.data.offset.weights.to(self.device),
            )
        logger.info("Device - {}".format(self.device))
        logger.info("Floating precision - {}".format(self.dtype))

    @lazy_property
    def S(self):
        r"""
        Number of distinct molecular states for the binder molecules.
        """
        return self._S

    @lazy_property
    def K(self):
        r"""
        Maximum number of spots that can be present in a single image.
        """
        return self._K

    def load(self, path, data_only=True):
        # set path
        self.path = Path(path)
        self.run_path = self.path / ".tapqir"
        self.writer = SummaryWriter(log_dir=self.run_path / "logs" / self.name)

        # load data
        self.data = load(self.path, self.device)
        logger.info(f"Loaded data from {self.path / 'data.tpqr'}")

        # load fit results
        if not data_only:
            self.params = torch.load(self.path / f"{self.name}-params.tpqr")
<<<<<<< HEAD
            self.summary = pd.read_csv(self.path / f"{self.name}-summary.csv", index_col=0)
=======
            self.summary = pd.read_csv(
                self.path / f"{self.name}-summary.csv", index_col=0
            )
>>>>>>> c3d1fd1b

    def TraceELBO(self, jit):
        """
        A trace implementation of ELBO-based SVI.
        """
        raise NotImplementedError

    def model(self):
        """
        Generative Model
        """
        raise NotImplementedError

    def guide(self):
        """
        Variational Model
        """
        raise NotImplementedError

    def init(self, lr=0.005, batch_size=0, jit=False):
        self.optim_fn = optim.Adam
        self.optim_args = {"lr": lr, "betas": [0.9, 0.999]}
        self.optim = self.optim_fn(self.optim_args)

        try:
            self.load_checkpoint()
        except (FileNotFoundError, TypeError):
            pyro.clear_param_store()
            self.iter = 0
            self._rolling = {p: deque([], maxlen=100) for p in self.conv_params}
            self.init_parameters()

        self.elbo = self.TraceELBO(jit)
        self.svi = infer.SVI(self.model, self.guide, self.optim, loss=self.elbo)

        # find max possible batch_size
        if batch_size == 0:
            batch_size = self._max_batch_size()
            logger.info("Optimal batch size determined - {}".format(batch_size))
        self.batch_size = batch_size

        logger.info("Optimizer - {}".format(self.optim_fn.__name__))
        logger.info("Learning rate - {}".format(lr))
        logger.info("Batch size - {}".format(self.batch_size))

    def run(self, num_iter=0, nrange=trange):
        slurm = os.environ.get("SLURM_JOB_ID")
        if slurm is not None:
            nrange = range
        # pyro.enable_validation()
        self._stop = False
        use_crit = False
        if not num_iter:
            use_crit = True
            num_iter = 100000
        for i in nrange(num_iter):
            self.iter_loss = self.svi.step()
            if not self.iter % 100:
                self.save_checkpoint()
                if use_crit and self._stop:
                    logger.info("Step #{} model converged.".format(self.iter))
                    break
            self.iter += 1

    def _max_batch_size(self):
        k = 0
        batch_size = 0
        while batch_size + 2 ** k < self.data.ontarget.N:
            try:
                torch.cuda.empty_cache()
                self.batch_size = batch_size + 2 ** k
                self.run(1, nrange=range)
            except RuntimeError as error:
                assert error.args[0].startswith("CUDA")
                if k == 0:
                    break
                else:
                    batch_size += 2 ** (k - 1)
                    k = 0
            else:
                k += 1
        else:
            batch_size += 2 ** (k - 1)

        return max(1, batch_size // 4)

    def save_checkpoint(self):
        # save only if no NaN values
        for k, v in pyro.get_param_store().items():
            if torch.isnan(v).any() or torch.isinf(v).any():
                raise ValueError(
                    "Step #{}. Detected NaN values in {}".format(self.iter, k)
                )

        # update convergence criteria parameters
        for name in self.conv_params:
            if name == "-ELBO":
                self._rolling["-ELBO"].append(self.iter_loss)
            else:
                self._rolling[name].append(pyro.param(name).item())

        # check convergence status
        if len(self._rolling["-ELBO"]) == self._rolling["-ELBO"].maxlen:
            crit = all(
                torch.tensor(self._rolling[p]).std()
                / torch.tensor(self._rolling[p])[-50:].std()
                < 1.05
                for p in self.conv_params
            )
            if crit:
                self._stop = True

        # save the model state
        torch.save(
            {
                "iter": self.iter,
                "params": pyro.get_param_store().get_state(),
                "optimizer": self.optim.get_state(),
                "rolling": self._rolling,
                "convergence_status": self._stop,
            },
            self.run_path / f"{self.name}-model.tpqr",
        )

        # save global paramters for tensorboard
        self.writer.add_scalar("-ELBO", self.iter_loss, self.iter)
        for name, val in pyro.get_param_store().items():
            if val.dim() == 0:
                self.writer.add_scalar(name, val.item(), self.iter)
            elif val.dim() == 1 and len(val) <= self.S + 1:
                scalars = {str(i): v.item() for i, v in enumerate(val)}
                self.writer.add_scalars(name, scalars, self.iter)

        if self.pspecific is not None and self.data.ontarget.labels is not None:
            pred_labels = self.z_map.cpu().numpy().ravel()
            true_labels = self.data.ontarget.labels["z"].ravel()

            metrics = {}
            with np.errstate(divide="ignore", invalid="ignore"):
                metrics["MCC"] = matthews_corrcoef(true_labels, pred_labels)
            metrics["Recall"] = recall_score(true_labels, pred_labels, zero_division=0)
            metrics["Precision"] = precision_score(
                true_labels, pred_labels, zero_division=0
            )

            neg, pos = {}, {}
            neg["TN"], neg["FP"], pos["FN"], pos["TP"] = confusion_matrix(
                true_labels, pred_labels, labels=(0, 1)
            ).ravel()

            self.writer.add_scalars("ACCURACY", metrics, self.iter)
            self.writer.add_scalars("NEGATIVES", neg, self.iter)
            self.writer.add_scalars("POSITIVES", pos, self.iter)

        logger.debug("Step #{}.".format(self.iter))

    def load_checkpoint(self, path=None, param_only=False, warnings=False):
        device = self.device
        path = Path(path) if path else self.run_path
        pyro.clear_param_store()
        checkpoint = torch.load(path / f"{self.name}-model.tpqr", map_location=device)
        pyro.get_param_store().set_state(checkpoint["params"])
        if not param_only:
            self._stop = checkpoint["convergence_status"]
            self._rolling = checkpoint["rolling"]
            self.iter = checkpoint["iter"]
            self.optim.set_state(checkpoint["optimizer"])
            logger.info(
                "Step #{}. Loaded model params and optimizer state from {}".format(
                    self.iter, path
                )
            )
        if warnings and not checkpoint["convergence_status"]:
            logger.warning(f"Model at {path} has not been fully trained")

    def compute_stats(self, CI=0.95, save_matlab=False):
        save_stats(self, self.path, CI=CI, save_matlab=save_matlab)
        if self.path is not None:
            logger.info(f"Parameters were saved in {self.path / 'params.tpqr'}")
            if save_matlab:
                logger.info(f"Parameters were saved in {self.path / 'params.mat'}")

    def snr(self):
        r"""
        Calculate the signal-to-noise ratio.

        Total signal:

            :math:`\mu_{knf} =  \sum_{ij} I_{nfij}
            \mathcal{N}(i, j \mid x_{knf}, y_{knf}, w_{knf})`

        Noise:

            :math:`\sigma^2_{knf} = \sigma^2_{\text{offset}}
            + \mu_{knf} \text{gain}`

        Signal-to-noise ratio:

            :math:`\text{SNR}_{knf} =
            \dfrac{\mu_{knf} - b_{nf} - \mu_{\text{offset}}}{\sigma_{knf}}
            \text{ for } \theta_{nf} = k`
        """
        weights = _gaussian_spots(
            torch.ones(1),
            self.params["d/width"]["Mean"],
            self.params["d/x"]["Mean"],
            self.params["d/y"]["Mean"],
            self.data.ontarget.xy.to(self.dtype),
            self.data.ontarget.P,
        )
        signal = (
            (
                self.data.ontarget.images
                - self.params["d/background"]["Mean"][..., None, None]
                - self.data.offset.mean
            )
            * weights
        ).sum(dim=(-2, -1))
        noise = (
            self.data.offset.var
            + self.params["d/background"]["Mean"] * self.params["gain"]["Mean"]
        ).sqrt()
        result = signal / noise
        mask = self.theta_probs > 0.5
        return result[mask]<|MERGE_RESOLUTION|>--- conflicted
+++ resolved
@@ -102,13 +102,9 @@
         # load fit results
         if not data_only:
             self.params = torch.load(self.path / f"{self.name}-params.tpqr")
-<<<<<<< HEAD
-            self.summary = pd.read_csv(self.path / f"{self.name}-summary.csv", index_col=0)
-=======
             self.summary = pd.read_csv(
                 self.path / f"{self.name}-summary.csv", index_col=0
             )
->>>>>>> c3d1fd1b
 
     def TraceELBO(self, jit):
         """
