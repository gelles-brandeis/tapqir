# Copyright Contributors to the Tapqir project.
# SPDX-License-Identifier: Apache-2.0

import logging
import random
from collections import deque
from pathlib import Path
from typing import Union

import numpy as np
import pandas as pd
import torch
import torch.nn as nn
from pyroapi import infer, optim, pyro
from sklearn.metrics import (
    confusion_matrix,
    matthews_corrcoef,
    precision_score,
    recall_score,
)
from torch.utils.tensorboard import SummaryWriter
from tqdm import tqdm

from tapqir import __version__ as tapqir_version
from tapqir.exceptions import CudaOutOfMemoryError, TapqirFileNotFoundError
from tapqir.utils.dataset import load
from tapqir.utils.stats import save_stats

logger = logging.getLogger(__name__)


class Model(nn.Module):
    r"""
    Base class for tapqir models.

    Derived models must implement the methods

    * :meth:`model`
    * :meth:`guide`
    * :meth:`init_parameters`
    * :meth:`TraceELBO`

    :param S: Number of distinct molecular states for the binder molecules.
    :param K: Maximum number of spots that can be present in a single image.
    :param channels: Number of color channels.
    :param device: Computation device (cpu or gpu).
    :param dtype: Floating point precision.
    """

    def __init__(
        self,
        S: int = 1,
        K: int = 2,
        channels: Union[tuple, list] = (0,),
        device: str = "cpu",
        dtype: str = "double",
    ):
        self.S = S
        self.K = K
        self.channels = channels
        self.nbatch_size = None
        self.fbatch_size = None
        # for plotting
        self.n = None
        self.f = None
        self.data_path = None
        self.path = None
        self.run_path = None
        # set device & dtype
        self.to(device, dtype)
<<<<<<< HEAD
        if self.verbose:
            self.logger.info("Tapqir version - {}".format(tapqir_version))
            self.logger.info("Model - {}".format(self.name))
        super().__init__()
=======
>>>>>>> 6e3fa478

    def to(self, device: str, dtype: str = "double") -> None:
        """
        Change tensor device and dtype.

        :param device: Computation device, either "gpu" or "cpu".
        :param dtype: Floating point precision, either "double" or "float".
        """
        self.dtype = getattr(torch, dtype)
        self.device = torch.device(device)
        if device == "cuda" and dtype == "double":
            torch.set_default_tensor_type(torch.cuda.DoubleTensor)
        elif device == "cuda" and dtype == "float":
            torch.set_default_tensor_type(torch.cuda.FloatTensor)
        elif device == "cpu" and dtype == "double":
            torch.set_default_tensor_type(torch.DoubleTensor)
        else:
            torch.set_default_tensor_type(torch.FloatTensor)
        # change loaded data device
        if hasattr(self, "data"):
            self.data.ontarget = self.data.ontarget._replace(device=self.device)
            self.data.offtarget = self.data.offtarget._replace(device=self.device)
            self.data.offset = self.data.offset._replace(
                samples=self.data.offset.samples.to(self.device),
                weights=self.data.offset.weights.to(self.device),
            )

    def load(self, path: Union[str, Path], data_only: bool = True) -> None:
        """
        Load data and optionally parameters from a specified path

        :param path: Path to Tapqir analysis folder.
        :param data_only: Load only data or both data and parameters.
        """
        # set path
        self.path = Path(path)
        self.run_path = self.path / ".tapqir"

        # load data
        self.data = load(self.path, self.device)
        logger.debug(f"Loaded data from {self.path / 'data.tpqr'}")

        # load fit results
        if not data_only:
            try:
                self.params = torch.load(self.path / f"{self.full_name}-params.tpqr")
            except FileNotFoundError:
                raise TapqirFileNotFoundError(
                    "parameter", self.path / f"{self.full_name}-params.tpqr"
                )
            try:
                self.summary = pd.read_csv(
                    self.path / f"{self.full_name}-summary.csv", index_col=0
                )
            except FileNotFoundError:
                raise TapqirFileNotFoundError(
                    "summary", self.path / f"{self.full_name}-summary.csv"
                )

    def model(self):
        """
        Generative Model
        """
        raise NotImplementedError

    def guide(self):
        """
        Variational Distribution
        """
        raise NotImplementedError

    def TraceELBO(self, jit):
        """
        A trace implementation of ELBO-based SVI.
        """
        raise NotImplementedError

    def init_parameters(self):
        """
        Initialize variational parameters.
        """
        raise NotImplementedError

    def init(
        self,
        lr: float = 0.005,
        nbatch_size: int = 5,
        fbatch_size: int = 512,
        jit: bool = False,
    ) -> None:
        """
        Initialize SVI object.

        :param lr: Learning rate.
        :param nbatch_size: AOI batch size.
        :param fbatch_size: Frame batch size.
        :param jit: Use JIT compiler.
        """
        self.lr = lr
        self.optim_fn = optim.Adam
        self.optim_args = {"lr": lr, "betas": [0.9, 0.999]}
        self.optim = self.optim_fn(self.optim_args)

        try:
            self.load_checkpoint()
        except TapqirFileNotFoundError:
            pyro.clear_param_store()
            self.iter = 0
            self.converged = False
            self._rolling = {p: deque([], maxlen=100) for p in self.conv_params}
            self.init_parameters()

        self.elbo = self.TraceELBO(jit)
        self.svi = infer.SVI(self.model, self.guide, self.optim, loss=self.elbo)

        self.nbatch_size = min(nbatch_size, self.data.Nt)
        self.fbatch_size = min(fbatch_size, self.data.F)

    def run(self, num_iter: int = 0, progress_bar=tqdm) -> None:
        """
        Run inference procedure for a specified number of iterations.
        If num_iter equals zero then run till model converges.

        :param num_iter: Number of iterations.
        """
        use_crit = False
        if not num_iter:
            use_crit = True
            num_iter = 100000

        logger.debug("Tapqir version - {}".format(tapqir_version))
        logger.debug("Model - {}".format(self.name))
        logger.debug("Device - {}".format(self.device))
        logger.debug("Floating precision - {}".format(self.dtype))
        logger.debug("Optimizer - {}".format(self.optim_fn.__name__))
        logger.debug("Learning rate - {}".format(self.lr))
        logger.debug("AOI batch size - {}".format(self.nbatch_size))
        logger.debug("Frame batch size - {}".format(self.fbatch_size))

        with SummaryWriter(log_dir=self.run_path / "logs" / self.full_name) as writer:
            for i in progress_bar(range(num_iter)):
                try:
                    self.iter_loss = self.svi.step()
                    # save a checkpoint every 200 iterations
                    if not self.iter % 200:
                        self.save_checkpoint(writer)
                        if use_crit and self.converged:
                            logger.info(f"Iteration #{self.iter} model converged.")
                            break
                    self.iter += 1
                except ValueError:
                    # load last checkpoint
                    self.init(
                        lr=self.lr,
                        nbatch_size=self.nbatch_size,
                        fbatch_size=self.fbatch_size,
                    )
                    # change rng seed
                    new_seed = random.randint(0, 100)
                    pyro.set_rng_seed(new_seed)
                    logger.debug(
                        f"Iteration #{self.iter} restarting with a new seed: {new_seed}."
                    )
                except RuntimeError as err:
                    assert err.args[0].startswith("CUDA out of memory")
                    raise CudaOutOfMemoryError()
            else:
                logger.warning(f"Iteration #{self.iter} model has not converged.")

    def save_checkpoint(self, writer: SummaryWriter = None):
        """
        Save checkpoint.

        :param writer: SummaryWriter object.
        """
        # save only if no NaN values
        for k, v in pyro.get_param_store().items():
            if torch.isnan(v).any() or torch.isinf(v).any():
                raise ValueError(
                    "Iteration #{}. Detected NaN values in {}".format(self.iter, k)
                )

        # update convergence criteria parameters
        for name in self.conv_params:
            if name == "-ELBO":
                self._rolling["-ELBO"].append(self.iter_loss)
            else:
                self._rolling[name].append(pyro.param(name).item())

        # check convergence status
        self.converged = False
        if len(self._rolling["-ELBO"]) == self._rolling["-ELBO"].maxlen:
            crit = all(
                torch.tensor(self._rolling[p]).std()
                / torch.tensor(self._rolling[p])[-50:].std()
                < 1.05
                for p in self.conv_params
            )
            if crit:
                self.converged = True

        # save the model state
        torch.save(
            {
                "iter": self.iter,
                "params": pyro.get_param_store().get_state(),
                "optimizer": self.optim.get_state(),
                "rolling": self._rolling,
                "convergence_status": self.converged,
            },
            self.run_path / f"{self.full_name}-model.tpqr",
        )

        # save global paramters for tensorboard
        writer.add_scalar("-ELBO", self.iter_loss, self.iter)
        for name, val in pyro.get_param_store().items():
            if val.dim() == 0:
                writer.add_scalar(name, val.item(), self.iter)
            elif val.dim() == 1 and len(val) <= self.S + 1:
                scalars = {str(i): v.item() for i, v in enumerate(val)}
                writer.add_scalars(name, scalars, self.iter)

        if False and self.data.labels is not None:
            pred_labels = (
                self.pspecific_map[self.data.is_ontarget].cpu().numpy().ravel()
            )
            true_labels = self.data.labels["z"].ravel()

            metrics = {}
            with np.errstate(divide="ignore", invalid="ignore"):
                metrics["MCC"] = matthews_corrcoef(true_labels, pred_labels)
            metrics["Recall"] = recall_score(true_labels, pred_labels, zero_division=0)
            metrics["Precision"] = precision_score(
                true_labels, pred_labels, zero_division=0
            )

            neg, pos = {}, {}
            neg["TN"], neg["FP"], pos["FN"], pos["TP"] = confusion_matrix(
                true_labels, pred_labels, labels=(0, 1)
            ).ravel()

            writer.add_scalars("ACCURACY", metrics, self.iter)
            writer.add_scalars("NEGATIVES", neg, self.iter)
            writer.add_scalars("POSITIVES", pos, self.iter)

        logger.debug(f"Iteration #{self.iter}: Successful.")

    def load_checkpoint(
        self,
        path: Union[str, Path] = None,
        param_only: bool = False,
        warnings: bool = False,
    ):
        """
        Load checkpoint.

        :param path: Path to model checkpoint.
        :param param_only: Load only parameters.
        :param warnings: Give warnings if loaded model has not been fully trained.
        """
        device = self.device
        path = Path(path) if path else self.run_path
        model_path = path / f"{self.full_name}-model.tpqr"
        try:
            checkpoint = torch.load(model_path, map_location=device)
        except FileNotFoundError:
            raise TapqirFileNotFoundError("model", model_path)

        pyro.clear_param_store()
        pyro.get_param_store().set_state(checkpoint["params"])
        if not param_only:
            self.converged = checkpoint["convergence_status"]
            self._rolling = checkpoint["rolling"]
            self.iter = checkpoint["iter"]
            self.optim.set_state(checkpoint["optimizer"])
            logger.info(
                f"Iteration #{self.iter}. Loaded a model checkpoint from {model_path}"
            )
        if warnings and not checkpoint["convergence_status"]:
            logger.warning(f"Model at {path} has not been fully trained")

    def compute_stats(self, CI: float = 0.95, save_matlab: bool = False):
        """
        Compute credible regions (CI) and other stats.

        :param CI: credible region.
        :param save_matlab: Save output in Matlab format as well.
        """
        try:
            save_stats(self, self.path, CI=CI, save_matlab=save_matlab)
        except RuntimeError as err:
            assert err.args[0].startswith("CUDA out of memory")
            raise CudaOutOfMemoryError()
        logger.debug("Computing stats: Successful.")<|MERGE_RESOLUTION|>--- conflicted
+++ resolved
@@ -1,4 +1,3 @@
-# Copyright Contributors to the Tapqir project.
 # SPDX-License-Identifier: Apache-2.0
 
 import logging
@@ -68,13 +67,7 @@
         self.run_path = None
         # set device & dtype
         self.to(device, dtype)
-<<<<<<< HEAD
-        if self.verbose:
-            self.logger.info("Tapqir version - {}".format(tapqir_version))
-            self.logger.info("Model - {}".format(self.name))
         super().__init__()
-=======
->>>>>>> 6e3fa478
 
     def to(self, device: str, dtype: str = "double") -> None:
         """
