# Copyright Contributors to the Tapqir project.
# SPDX-License-Identifier: Apache-2.0

<<<<<<< HEAD
from tapqir.models.cosmos import Cosmos
from tapqir.models.cosmosvae import CosmosVAE
=======
from tapqir.models.cosmos import cosmos
from tapqir.models.crosstalk import crosstalk
>>>>>>> db9e2300
from tapqir.models.hmm import HMM
from tapqir.models.model import Model

__all__ = [
    "models",
    "Model",
<<<<<<< HEAD
    "Cosmos",
    "CosmosVAE",
=======
    "cosmos",
    "crosstalk",
>>>>>>> db9e2300
    "HMM",
]

models = {
<<<<<<< HEAD
    Cosmos.name: Cosmos,
    CosmosVAE.name: CosmosVAE,
=======
    cosmos.__name__: cosmos,
    crosstalk.__name__: crosstalk,
>>>>>>> db9e2300
    HMM.name: HMM,
}<|MERGE_RESOLUTION|>--- conflicted
+++ resolved
@@ -1,36 +1,24 @@
 # Copyright Contributors to the Tapqir project.
 # SPDX-License-Identifier: Apache-2.0
 
-<<<<<<< HEAD
-from tapqir.models.cosmos import Cosmos
-from tapqir.models.cosmosvae import CosmosVAE
-=======
+from tapqir.models.cosmosvae import cosmosvae
 from tapqir.models.cosmos import cosmos
 from tapqir.models.crosstalk import crosstalk
->>>>>>> db9e2300
 from tapqir.models.hmm import HMM
 from tapqir.models.model import Model
 
 __all__ = [
     "models",
     "Model",
-<<<<<<< HEAD
-    "Cosmos",
-    "CosmosVAE",
-=======
+    "cosmosvae",
     "cosmos",
     "crosstalk",
->>>>>>> db9e2300
     "HMM",
 ]
 
 models = {
-<<<<<<< HEAD
-    Cosmos.name: Cosmos,
-    CosmosVAE.name: CosmosVAE,
-=======
+    cosmosvae.__name__: cosmosvae,
     cosmos.__name__: cosmos,
     crosstalk.__name__: crosstalk,
->>>>>>> db9e2300
     HMM.name: HMM,
 }