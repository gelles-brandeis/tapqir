# Copyright Contributors to the Tapqir project.
# SPDX-License-Identifier: Apache-2.0

from tapqir.models.cosmos import cosmos
from tapqir.models.hmm import HMM
from tapqir.models.mccosmos import mccosmos
from tapqir.models.model import Model

__all__ = [
    "models",
    "Model",
    "cosmos",
    "mccosmos",
    "HMM",
]

models = {
<<<<<<< HEAD
    cosmos.name: cosmos,
    mccosmos.name: mccosmos,
    HMM.name: HMM,
=======
    cosmos.__name__: cosmos,
    HMM.__name__: HMM,
>>>>>>> b0c89182
}<|MERGE_RESOLUTION|>--- conflicted
+++ resolved
@@ -15,12 +15,7 @@
 ]
 
 models = {
-<<<<<<< HEAD
-    cosmos.name: cosmos,
-    mccosmos.name: mccosmos,
+    cosmos.__name__: cosmos,
+    mccosmos.__name__: mccosmos,
     HMM.name: HMM,
-=======
-    cosmos.__name__: cosmos,
-    HMM.__name__: HMM,
->>>>>>> b0c89182
 }