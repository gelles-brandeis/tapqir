# Copyright Contributors to the Tapqir project.
# SPDX-License-Identifier: Apache-2.0

<<<<<<< HEAD
from tapqir.models.cosmos import Cosmos, CosmosMarginal
from tapqir.models.cosmosvae import CosmosVAE, CosmosVAEMarginal
=======
from tapqir.models.cosmos import Cosmos
>>>>>>> 6e3fa478
from tapqir.models.hmm import HMM
from tapqir.models.model import Model

__all__ = [
    "models",
    "Model",
    "Cosmos",
<<<<<<< HEAD
    "CosmosMarginal",
    "CosmosVAE",
    "CosmosMarginalVAE",
=======
>>>>>>> 6e3fa478
    "HMM",
]

models = {
    Cosmos.name: Cosmos,
<<<<<<< HEAD
    CosmosMarginal.name: CosmosMarginal,
    CosmosVAE.name: CosmosVAE,
    CosmosVAEMarginal.name: CosmosVAEMarginal,
=======
>>>>>>> 6e3fa478
    HMM.name: HMM,
}<|MERGE_RESOLUTION|>--- conflicted
+++ resolved
@@ -1,12 +1,8 @@
 # Copyright Contributors to the Tapqir project.
 # SPDX-License-Identifier: Apache-2.0
 
-<<<<<<< HEAD
-from tapqir.models.cosmos import Cosmos, CosmosMarginal
-from tapqir.models.cosmosvae import CosmosVAE, CosmosVAEMarginal
-=======
+from tapqir.models.cosmosvae import CosmosVAE
 from tapqir.models.cosmos import Cosmos
->>>>>>> 6e3fa478
 from tapqir.models.hmm import HMM
 from tapqir.models.model import Model
 
@@ -14,22 +10,12 @@
     "models",
     "Model",
     "Cosmos",
-<<<<<<< HEAD
-    "CosmosMarginal",
     "CosmosVAE",
-    "CosmosMarginalVAE",
-=======
->>>>>>> 6e3fa478
     "HMM",
 ]
 
 models = {
     Cosmos.name: Cosmos,
-<<<<<<< HEAD
-    CosmosMarginal.name: CosmosMarginal,
     CosmosVAE.name: CosmosVAE,
-    CosmosVAEMarginal.name: CosmosVAEMarginal,
-=======
->>>>>>> 6e3fa478
     HMM.name: HMM,
 }