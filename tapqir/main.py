--- conflicted
+++ resolved
@@ -590,40 +590,17 @@
         color="k",
     )
 
-<<<<<<< HEAD
-    ax["h_specific"] = fig.add_subplot(gs[3, :])
-    config_axis(ax["h_specific"], r"$h_\mathsf{specific}$", f1, f2, -1, 12000)
-    (item["h_specific"],) = ax["h_specific"].plot(
-        torch.arange(0, model.data.F),
-        model.params["h_specific"][n],
-        "-",
-        ms=3,
-        lw=1,
-        color="k",
-    )
-
-    ax["pspecific"] = fig.add_subplot(gs[4, :])
-    config_axis(ax["pspecific"], r"$p(\mathsf{specific})$", f1, f2, -0.1, 1.1)
-    (item["pspecific"],) = ax["pspecific"].plot(
-        torch.arange(0, model.data.F),
-        model.params["theta_probs"][:, n].sum(0),
-=======
     ax["p_specific"] = fig.add_subplot(gs[3, :])
     config_axis(ax["p_specific"], r"$p(\mathsf{specific})$", f1, f2, -0.1, 1.1)
     (item["p_specific"],) = ax["p_specific"].plot(
         torch.arange(0, model.data.F),
         model.params["p_specific"][n],
->>>>>>> edf66c22
         "o-",
         ms=3,
         lw=1,
         color="C2",
     )
 
-<<<<<<< HEAD
-    ax["height"] = fig.add_subplot(gs[5, :])
-    config_axis(ax["height"], r"$h$", f1, f2, -1, 12000)
-=======
     ax["height"] = fig.add_subplot(gs[4, :])
     config_axis(
         ax["height"],
@@ -643,7 +620,6 @@
         model.params["width"]["vmin"],
         model.params["width"]["vmax"],
     )
->>>>>>> edf66c22
 
     ax["x"] = fig.add_subplot(gs[6, :])
     config_axis(
@@ -665,11 +641,6 @@
         model.params["background"]["vmax"],
     )
 
-<<<<<<< HEAD
-    ax["background"] = fig.add_subplot(gs[9, :])
-    config_axis(ax["background"], r"$b$", f1, f2, 0, 1000, True)
-    ax["background"].set_xlabel("Time (frame)")
-=======
     ax["chi2"] = fig.add_subplot(gs[9, :])
     config_axis(
         ax["chi2"],
@@ -681,7 +652,6 @@
         True,
     )
     ax["chi2"].set_xlabel("Time (frame)")
->>>>>>> edf66c22
 
     theta_mask = model.params["theta_probs"][:, n] > 0.5
     j_mask = (model.params["m_probs"][:, n] > 0.5) & ~theta_mask
