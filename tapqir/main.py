--- conflicted
+++ resolved
@@ -213,11 +213,7 @@
     DEFAULTS = dict(DEFAULTS)
 
     if overwrite:
-<<<<<<< HEAD
-        with open(cd / ".tapqir" / "config.yml", "w") as cfg_file:
-=======
         with open(cd / ".tapqir" / "config.yaml", "w") as cfg_file:
->>>>>>> 97b10c7b
             yaml.dump(
                 {key: value for key, value in DEFAULTS.items() if key != "cd"},
                 cfg_file,
@@ -340,11 +336,7 @@
         DEFAULTS["nbatch-size"] = nbatch_size
         DEFAULTS["fbatch-size"] = fbatch_size
         DEFAULTS["learning-rate"] = learning_rate
-<<<<<<< HEAD
-        with open(cd / ".tapqir" / "config.yml", "w") as cfg_file:
-=======
         with open(cd / ".tapqir" / "config.yaml", "w") as cfg_file:
->>>>>>> 97b10c7b
             yaml.dump(
                 {key: value for key, value in DEFAULTS.items() if key != "cd"},
                 cfg_file,
@@ -502,20 +494,10 @@
     f1: Optional[int] = None,
     f2: Optional[int] = None,
 ):
-<<<<<<< HEAD
-=======
-    import sys
-
-    from pyroapi import pyro_backend
-    from PySide6.QtWidgets import QApplication
-
-    from tapqir.commands.qtgui import MainWindow
->>>>>>> 97b10c7b
     from tapqir.models import models
 
     global DEFAULTS
     cd = DEFAULTS["cd"]
-<<<<<<< HEAD
 
     model = models[model](1, 2, channels, "cpu", "float")
     model.load(cd, data_only=False)
@@ -548,8 +530,6 @@
         lw=1,
         color="C2",
     )
-=======
->>>>>>> 97b10c7b
 
     ax["height"] = fig.add_subplot(gs[1])
     config_axis(ax["height"], r"$h$", f1, f2, -100, 8000)
@@ -638,11 +618,7 @@
     Bayesian analysis of co-localization single-molecule microscopy image data.
 
     Initialize Tapqir in the working directory. Initializing a Tapqir workspace creates
-<<<<<<< HEAD
-    a ``.tapqir`` sub-directory for storing ``config.yml`` file, ``loginfo`` file,
-=======
     a ``.tapqir`` sub-directory for storing ``config.yaml`` file, ``loginfo`` file,
->>>>>>> 97b10c7b
     and files that are created by commands such as ``tapqir fit``.
     """
 
@@ -655,11 +631,7 @@
     if not TAPQIR_PATH.is_dir():
         # initialize directory
         TAPQIR_PATH.mkdir()
-<<<<<<< HEAD
-    CONFIG_PATH = TAPQIR_PATH / "config.yml"
-=======
     CONFIG_PATH = TAPQIR_PATH / "config.yaml"
->>>>>>> 97b10c7b
     if not CONFIG_PATH.is_file():
         with open(CONFIG_PATH, "w") as cfg_file:
             DEFAULTS["P"] = 14
@@ -667,10 +639,7 @@
             DEFAULTS["fbatch-size"] = 512
             DEFAULTS["learning-rate"] = 0.005
             DEFAULTS["num-channels"] = 1
-<<<<<<< HEAD
             DEFAULTS["cuda"] = "true"
-=======
->>>>>>> 97b10c7b
             yaml.dump(
                 {key: value for key, value in DEFAULTS.items() if key != "cd"},
                 cfg_file,
