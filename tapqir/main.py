--- conflicted
+++ resolved
@@ -43,11 +43,8 @@
 # available models
 class avail_models(str, Enum):
     cosmos = "cosmos"
-<<<<<<< HEAD
     cosmosvae = "cosmosvae"
-=======
     crosstalk = "crosstalk"
->>>>>>> db9e2300
 
 
 def get_default(key):
