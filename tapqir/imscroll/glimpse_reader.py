# Copyright Contributors to the Tapqir project.
# SPDX-License-Identifier: Apache-2.0

import logging
from collections import OrderedDict, defaultdict
from pathlib import Path

import matplotlib.pyplot as plt
import numpy as np
import pandas as pd
import torch
from matplotlib.patches import Rectangle
from scipy.io import loadmat

from tapqir.utils.dataset import CosmosDataset, save

# logger
logger = logging.getLogger(__name__)


class GlimpseDataset:
    """
    GlimpseDataset parses header, aoiinfo, driftlist, and intervals (optional)
    files.

    :param name: Channel name.
    :param glimpse-folder: Path to the header/glimpse folder.
    :param ontarget-aoiinfo: Path to the on-target AOI locations file.
    :param offtarget-aoiinfo: Path to the off-target control AOI locations file (optional).
    :param driftlist: Path to the driftlist file.
    :param frame-start: First frame to include in the analysis (optional).
    :param frame-end: Last frame to include in the analysis (optional).
    :param ontarget-labels: Path to the on-target label intervals file.
    """

    def __init__(self, c=0, **kwargs):
        dtypes = ["ontarget"]
        if kwargs["use-offtarget"]:
            dtypes.append("offtarget")

        # convert header into dict format
        mat_header = loadmat(Path(kwargs["glimpse-folder"]) / "header.mat")
        header = dict()
        for i, dt in enumerate(mat_header["vid"].dtype.names):
            header[dt] = np.squeeze(mat_header["vid"][0, 0][i])

        # load driftlist mat file
        drift_mat = loadmat(kwargs["driftlist"])
        # convert driftlist into DataFrame
        drift_df = pd.DataFrame(
            drift_mat["driftlist"][:, :3], columns=["frame", "dy", "dx"]
        )
        drift_df = drift_df.astype({"frame": int}).set_index("frame")

        # load aoiinfo mat file
        aoi_mat = {}
        aoi_df = {}
        for dtype in dtypes:
            try:
                aoi_mat[dtype] = loadmat(kwargs[f"{dtype}-aoiinfo"])
            except ValueError:
                aoi_mat[dtype] = np.loadtxt(kwargs[f"{dtype}-aoiinfo"])
            try:
                aoi_df[dtype] = pd.DataFrame(
                    aoi_mat[dtype]["aoiinfo2"],
                    columns=["frame", "ave", "y", "x", "pixnum", "aoi"],
                )
            except KeyError:
                aoi_df[dtype] = pd.DataFrame(
                    aoi_mat[dtype]["aoifits"]["aoiinfo2"][0, 0],
                    columns=["frame", "ave", "y", "x", "pixnum", "aoi"],
                )
            except IndexError:
                aoi_df[dtype] = pd.DataFrame(
                    aoi_mat[dtype], columns=["frame", "ave", "y", "x", "pixnum", "aoi"]
                )
            aoi_df[dtype] = aoi_df[dtype].astype({"aoi": int}).set_index("aoi")
            # adjust to python indexing
            aoi_df[dtype]["x"] = aoi_df[dtype]["x"] - 1
            aoi_df[dtype]["y"] = aoi_df[dtype]["y"] - 1

        # calculate the cumulative sum of dx and dy relative to the aoiinfo frame
        aoiinfo_frame = int(aoi_df["ontarget"].at[1, "frame"])
        drift_df.loc[aoiinfo_frame + 1 :] = (
            drift_df.loc[aoiinfo_frame + 1 :].cumsum(axis=0).values
        )
        drift_df.loc[aoiinfo_frame - 1 :: -1] = (
            (-drift_df.loc[aoiinfo_frame : drift_df.index[1] : -1])
            .cumsum(axis=0)
            .values
        )

        if kwargs["frame-range"]:
            f1 = int(kwargs["frame-start"])
            f2 = int(kwargs["frame-end"])
            drift_df = drift_df.loc[f1:f2]

        labels = defaultdict(lambda: None)
        for dtype in dtypes:
            if kwargs["labels"] and kwargs[f"{dtype}-labels"] is not None:
                labels_mat = loadmat(kwargs[f"{dtype}-labels"])
                labels[dtype] = np.zeros(
                    (len(aoi_df[dtype]), len(drift_df)),
                    dtype=[
                        ("aoi", int),
                        ("frame", int),
                        ("z", bool),
                        ("spotpicker", float),
                    ],
                )
                labels[dtype]["aoi"] = aoi_df[dtype].index.values.reshape(-1, 1)
                labels[dtype]["frame"] = drift_df.index.values
                spot_picker = labels_mat["Intervals"]["CumulativeIntervalArray"][0, 0]
                for sp in spot_picker:
                    aoi = int(sp[-1])
                    start = int(sp[1])
                    end = int(sp[2])
                    if sp[0] in [-2.0, 0.0, 2.0]:
                        labels[dtype]["spotpicker"][
                            (labels[dtype]["aoi"] == aoi)
                            & (labels[dtype]["frame"] >= start)
                            & (labels[dtype]["frame"] <= end)
                        ] = 0
                    elif sp[0] in [-3.0, 1.0, 3.0]:
                        labels[dtype]["spotpicker"][
                            (labels[dtype]["aoi"] == aoi)
                            & (labels[dtype]["frame"] >= start)
                            & (labels[dtype]["frame"] <= end)
                        ] = 1

                labels[dtype]["z"] = labels[dtype]["spotpicker"]

        self.height, self.width = int(header["height"]), int(header["width"])
        self.config = kwargs
        self.header = header
        self.dtypes = dtypes
        self.aoiinfo = aoi_df
        self.cumdrift = drift_df
        self.labels = labels
        self.name = kwargs["name"]
        self.c = c

    def __len__(self) -> int:
        return self.F

    def __getitem__(self, key):
        # read the entire frame image
        if isinstance(key, slice):
            imgs = []
            for frame in range(
                key.start, key.stop, 1 if key.step is None else key.step
            ):
                imgs.append(self[frame])
            return np.stack(imgs, 0)
        frame = key
        glimpse_number = self.header["filenumber"][frame - 1]
        glimpse_path = Path(self.config["glimpse-folder"]) / f"{glimpse_number}.glimpse"
        offset = self.header["offset"][frame - 1]
        with open(glimpse_path, "rb") as fid:
            fid.seek(offset)
            img = np.fromfile(fid, dtype=">i2", count=self.height * self.width).reshape(
                self.height, self.width
            )
        return img + 2 ** 15

    @property
    def N(self) -> int:
        return len(self.aoiinfo["ontarget"])

    @property
    def Nc(self) -> int:
        if "offtarget" in self.dtypes:
            return len(self.aoiinfo["offtarget"])
        return 0

    @property
    def F(self) -> int:
        return len(self.cumdrift)

    def __repr__(self):
        return rf"{self.__class__.__name__}(N={self.N}, Nc={self.Nc}, F={self.F})"

    def __str__(self):
        return f"{self.__class__.__name__}(N={self.N}, Nc={self.Nc}, F={self.F})"

    def plot(self, dtype: str, P: int, path: Path, save: bool):
        """
        Plot AOIs in the field of view.

        :param dtype: Data type (``ontarget``, ``offtarget``, ``offset``).
        :param P: AOI size.
        :param path: Path where to save plots.
        :param save: Save plots.
        """
        colors = {}
        colors["ontarget"] = "#AA3377"
        colors["offtarget"] = "#CCBB44"
        fig = plt.figure(figsize=(10, 10 * self.height / self.width))
        ax = fig.add_subplot(1, 1, 1)
        fov = self[self.cumdrift.index[0]]
        vmin = np.percentile(fov, 1)
        vmax = np.percentile(fov, 99)
        ax.imshow(fov, vmin=vmin, vmax=vmax, cmap="gray")
        if dtype in ["ontarget", "offtarget"]:
            for aoi in self.aoiinfo[dtype].index:
                # areas of interest
                y_pos = round(self.aoiinfo[dtype].at[aoi, "y"] - 0.5 * (P - 1)) - 0.5
                x_pos = round(self.aoiinfo[dtype].at[aoi, "x"] - 0.5 * (P - 1)) - 0.5
                ax.add_patch(
                    Rectangle(
                        (x_pos, y_pos),
                        P,
                        P,
                        edgecolor=colors[dtype],
                        lw=1,
                        facecolor="none",
                    )
                )
        elif dtype == "offset":
            ax.add_patch(
                Rectangle(
                    (10, 10),
                    P,
                    P,
                    edgecolor="#CCBB44",
                    lw=1,
                    facecolor="none",
                )
            )
        ax.set_title(f"{dtype} locations for channel {self.c}", fontsize=16)
        ax.set_xlabel("x", fontsize=16)
        ax.set_ylabel("y", fontsize=16)
        if save:
            plt.savefig(path / f"{dtype}-channel{self.c}.png", dpi=300)


def read_glimpse(path, progress_bar, **kwargs):
    """
    Preprocess glimpse files.
    """
    P = kwargs.pop("P")
    C = kwargs.pop("num-channels")
    name = kwargs.pop("dataset")
    channels = kwargs.pop("channels")

    offsets = defaultdict(int)
    offset_medians = []
    # iterate over channels
    data = defaultdict(list)
    target_xy = defaultdict(list)
    labels = defaultdict(list)
    for c in range(C):
        glimpse = GlimpseDataset(**kwargs, **channels[c], c=c)

        raw_target_xy = {}
        colors = {}
        colors["ontarget"] = "#AA3377"
        colors["offtarget"] = "#CCBB44"
        for dtype in glimpse.dtypes:
            N = len(glimpse.aoiinfo[dtype])
            F = len(glimpse.cumdrift)
            raw_target_xy[dtype] = (
                np.expand_dims(glimpse.aoiinfo[dtype][["x", "y"]].values, axis=1)
                + glimpse.cumdrift[["dx", "dy"]].values
            )
            target_xy[dtype].append(np.zeros((N, F, 2)))
            data[dtype].append(
                np.zeros(
                    (N, F, P, P),
                    dtype="int",
                )
            )
            labels[dtype].append(glimpse.labels[dtype])

            glimpse.plot(dtype, P, path=path, save=True)

        # plot offset in raw FOV images
        glimpse.plot("offset", 30, path=path, save=True)

        # loop through each frame
<<<<<<< HEAD
        # for f, frame in enumerate(tqdm(glimpse.cumdrift.index, file=sys.stdout)):
=======
>>>>>>> 97b10c7b
        for f, frame in enumerate(progress_bar(glimpse.cumdrift.index)):
            img = glimpse[frame]

            offset_medians.append(np.median(img[10:40, 10:40]))
            values, counts = np.unique(img[10:40, 10:40], return_counts=True)
            for value, count in zip(values, counts):
                offsets[value] += count
            for dtype in glimpse.dtypes:
                # loop through each aoi
                for n, aoi in enumerate(glimpse.aoiinfo[dtype].index):
                    shiftx = round(raw_target_xy[dtype][n, f, 0] - 0.5 * (P - 1))
                    shifty = round(raw_target_xy[dtype][n, f, 1] - 0.5 * (P - 1))
                    data[dtype][c][n, f, :, :] += img[
                        shifty : shifty + P, shiftx : shiftx + P
                    ]
                    target_xy[dtype][c][n, f, 0] = (
                        raw_target_xy[dtype][n, f, 0] - shiftx
                    )
                    target_xy[dtype][c][n, f, 1] = (
                        raw_target_xy[dtype][n, f, 1] - shifty
                    )

        # assert that target positions are within central pixel
        for dtype in glimpse.dtypes:
            assert (target_xy[dtype][c] > 0.5 * P - 1).all()
            assert (target_xy[dtype][c] < 0.5 * P).all()

    min_data = np.inf
    for dtype in data.keys():
        # concatenate color channels
        data[dtype] = np.stack(data[dtype], -3)
        target_xy[dtype] = np.stack(target_xy[dtype], -2)
        min_data = min(min_data, data[dtype].min())
        if any(label is None for label in labels[dtype]):
            labels[dtype] = None
        else:
            labels[dtype] = np.stack(labels[dtype], -1)
        # convert data to torch tensor
        data[dtype] = torch.tensor(data[dtype])
        target_xy[dtype] = torch.tensor(target_xy[dtype])

    # process offset data
    offsets = OrderedDict(sorted(offsets.items()))
    offset_samples = np.array(list(offsets.keys()))
    offset_weights = np.array(list(offsets.values()))
    # if data.min() is smaller than the smallest offset then
    # add a single point to offset samples with that value - 1
    if min_data <= offset_samples[0]:
        offset_samples = np.insert(offset_samples, 0, min_data - 1)
        offset_weights = np.insert(offset_weights, 0, 1)
    # normalize weights
    offset_weights = offset_weights / offset_weights.sum()
    # remove values from the upper 0.5 percentile
    high_mask = offset_weights.cumsum() > 0.995
    high_weights = offset_weights[high_mask].sum()
    offset_samples = offset_samples[~high_mask]
    offset_weights = offset_weights[~high_mask]
    offset_weights[-1] += high_weights
    # convert data to torch tensor
    offset_samples = torch.tensor(offset_samples, dtype=torch.int)
    offset_weights = torch.tensor(offset_weights)

    data = defaultdict(lambda: None, data)
    target_xy = defaultdict(lambda: None, target_xy)
    # concatenate ontarget and offtarget
    is_ontarget = torch.cat(
        tuple(
            torch.full(
                target_xy[dtype].shape[:1], dtype == "ontarget", dtype=torch.bool
            )
            for dtype in glimpse.dtypes
        ),
        0,
    )
    data = torch.cat(tuple(data[dtype] for dtype in glimpse.dtypes), 0)
    target_xy = torch.cat(tuple(target_xy[dtype] for dtype in glimpse.dtypes), 0)
    if all(labels[dtype] is None for dtype in glimpse.dtypes):
        labels = None
    else:
        labels = np.concatenate(
            tuple(
                labels[dtype] for dtype in glimpse.dtypes if labels[dtype] is not None
            ),
            0,
        )

    dataset = CosmosDataset(
        data,
        target_xy,
        is_ontarget,
        labels,
        offset_samples,
        offset_weights,
        name=name,
    )
    save(dataset, path)

    # plot offset distribution
    plt.figure(figsize=(3, 3))
    plt.bar(offset_samples, offset_weights, alpha=0.5, label="Offset")
    # plot data distribution for each channel
    for c in range(C):
        data_samples, data_counts = torch.unique(
            data[:, :, c], sorted=True, return_counts=True
        )
        data_weights = data_counts / data_counts.sum()
        plt.bar(data_samples, data_weights, alpha=0.5, label=f"Channel {c}")
    plt.title("Empirical Distribution", fontsize=12)
    plt.ylabel("Density", fontsize=12)
    plt.xlabel("Intensity", fontsize=12)
    plt.xlim(offset_samples.min(), dataset.vmax)
    plt.legend()
    plt.tight_layout()
    plt.savefig(path / "offset-distribution.png", dpi=300)

    plt.figure(figsize=(5, 3))
    plt.plot(offset_medians, label="Offset Median")
    plt.title("Offset drift", fontsize=12)
    plt.ylabel("Intensity", fontsize=12)
    plt.xlabel("Frames", fontsize=12)
    plt.ylim(offset_samples.min(), offset_samples.max())
    plt.legend()
    plt.tight_layout()
    plt.savefig(path / "offset-medians.png", dpi=300)

    logger.info(
        f"Dataset: N={dataset.N} on-target AOIs, "
        f"Nc={dataset.Nc} off-target AOIs, "
        f"F={dataset.F} frames, "
        f"C={dataset.C} channels, "
        f"Px={dataset.P} pixels, "
        f"Py={dataset.P} pixels"
    )
    logger.info(f"Data is saved in {Path(path) / 'data.tpqr'}")<|MERGE_RESOLUTION|>--- conflicted
+++ resolved
@@ -278,10 +278,6 @@
         glimpse.plot("offset", 30, path=path, save=True)
 
         # loop through each frame
-<<<<<<< HEAD
-        # for f, frame in enumerate(tqdm(glimpse.cumdrift.index, file=sys.stdout)):
-=======
->>>>>>> 97b10c7b
         for f, frame in enumerate(progress_bar(glimpse.cumdrift.index)):
             img = glimpse[frame]
 
