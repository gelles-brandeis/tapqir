# Copyright Contributors to the Tapqir project.
# SPDX-License-Identifier: Apache-2.0

import numpy as np
import torch
from pyro.infer import Predictive
from pyroapi import handlers, pyro

from tapqir.utils.dataset import CosmosDataset


def simulate(
    model: str,
    N: int,
    F: int,
    C: int = 1,
    P: int = 14,
    seed: int = 0,
    params: dict = dict(),
) -> CosmosDataset:
    """
    Simulate a new dataset.

    :param model: Tapqir model.
    :param N: Number of total AOIs. Half will be on-target and half off-target.
    :param F: Number of frames.
    :param C: Number of color channels.
    :param P: Number of pixels alongs the axis.
    :param seed: Rng seed.
    :param params: A dictionary of fixed parameter values.
    :return: A new simulated data set.
    """

    pyro.set_rng_seed(seed)
    pyro.clear_param_store()
    Q = C

    # samples
    samples = {}
    samples["gain"] = torch.full((1, 1), params["gain"])
    samples["lamda"] = torch.full((1, 1), params["lamda"])
    samples["proximity"] = torch.full((1, 1), params["proximity"])

    if "pi" in params:
        samples["pi"] = torch.tensor([[1 - params["pi"], params["pi"]]]).expand(1, Q, 2)
        samples["background"] = torch.full((1, N, 1, C), params["background"])
        for k in range(model.K):
<<<<<<< HEAD
            samples[f"width_{k}"] = torch.full((1, N, F), params["width"])
            samples[f"height_{k}"] = torch.full((1, N, F), params["height"])
    elif ("init" in params) and ("trans" in params):
        samples["init"] = params["init"]
        samples["trans"] = params["trans"]
        for f in range(F):
            samples[f"background_{f}"] = torch.full((1, N, 1), params["background"])
            for k in range(model.K):
                samples[f"width_{k}_{f}"] = torch.full((1, N, 1), params["width"])
    elif ("kon" in params) and ("koff" in params):
=======
            samples[f"width_k{k}"] = torch.full((1, N, F, Q), params["width"])
            samples[f"height_k{k}"] = torch.full((1, N, F, Q), params["height"])
    else:
>>>>>>> b0c89182
        # kinetic simulations
        samples["init"] = torch.tensor(
            [
                [
                    params["koff"] / (params["kon"] + params["koff"]),
                    params["kon"] / (params["kon"] + params["koff"]),
                ]
            ]
        ).expand(1, Q, 2)
        samples["trans"] = torch.tensor(
            [
                [
                    [1 - params["kon"], params["kon"]],
                    [params["koff"], 1 - params["koff"]],
                ]
            ]
        ).expand(1, Q, 2, 2)
        for f in range(F):
            samples[f"background_f{f}"] = torch.full((1, N, 1, C), params["background"])
            for k in range(model.K):
                samples[f"width_k{k}_f{f}"] = torch.full((1, N, 1, Q), params["width"])
                samples[f"height_k{k}_f{f}"] = torch.full(
                    (1, N, 1, Q), params["height"]
                )

    offset = torch.full((3,), params["offset"])
    target_locs = torch.full((N, F, 1, 2), (P - 1) / 2)
    is_ontarget = torch.zeros((N,), dtype=torch.bool)
    is_ontarget[: N // 2] = True
    # placeholder dataset
    model.data = CosmosDataset(
        torch.full((N, F, C, P, P), params["background"] + params["offset"]),
        target_locs,
        is_ontarget,
        None,
        offset_samples=offset,
        offset_weights=torch.ones(3) / 3,
        device=model.device,
    )

    # sample
    predictive = Predictive(
        handlers.uncondition(model.model), posterior_samples=samples, num_samples=1
    )
    samples = predictive()
    data = torch.zeros(N, F, C, P, P)
<<<<<<< HEAD
    labels = np.zeros((N // 2, F, 1), dtype=[("aoi", int), ("frame", int), ("z", int)])
    labels["aoi"] = np.arange(N // 2).reshape(-1, 1, 1)
    labels["frame"] = np.arange(F).reshape(-1, 1)
    if "pi" in params:
        data[:, :, 0] = samples["data"][0].data.floor()
        labels["z"][:, :, 0] = samples["z"][0][: N // 2].cpu()
    else:
        # kinetic simulations
        for f in range(F):
            data[:, f : f + 1, 0] = samples[f"data_{f}"][0].data.floor()
            labels["z"][:, f : f + 1, 0] = samples[f"z_{f}"][0][: N // 2].cpu()
=======
    labels = np.zeros((N // 2, F, Q), dtype=[("aoi", int), ("frame", int), ("z", bool)])
    labels["aoi"] = np.arange(N // 2).reshape(-1, 1, 1)
    labels["frame"] = np.arange(F).reshape(-1, 1)
    if "pi" in params:
        data[:, :, :] = samples["data"][0].data.floor()
        labels["z"][:, :, :] = samples["theta"][0][: N // 2].cpu() > 0
    else:
        # kinetic simulations
        for f in range(F):
            data[:, f : f + 1, :] = samples[f"data_f{f}"][0].data.floor()
            labels["z"][:, f : f + 1, :] = samples[f"theta_f{f}"][0][: N // 2].cpu() > 0
>>>>>>> b0c89182

    return CosmosDataset(
        data.cpu(),
        target_locs.cpu(),
        is_ontarget.cpu(),
        labels=labels,
        offset_samples=offset,
        offset_weights=torch.ones(3) / 3,
        device=model.device,
    )<|MERGE_RESOLUTION|>--- conflicted
+++ resolved
@@ -45,22 +45,16 @@
         samples["pi"] = torch.tensor([[1 - params["pi"], params["pi"]]]).expand(1, Q, 2)
         samples["background"] = torch.full((1, N, 1, C), params["background"])
         for k in range(model.K):
-<<<<<<< HEAD
-            samples[f"width_{k}"] = torch.full((1, N, F), params["width"])
-            samples[f"height_{k}"] = torch.full((1, N, F), params["height"])
+            samples[f"width_k{k}"] = torch.full((1, N, F, Q), params["width"])
+            samples[f"height_k{k}"] = torch.full((1, N, F, Q), params["height"])
     elif ("init" in params) and ("trans" in params):
         samples["init"] = params["init"]
         samples["trans"] = params["trans"]
         for f in range(F):
-            samples[f"background_{f}"] = torch.full((1, N, 1), params["background"])
+            samples[f"background_f{f}"] = torch.full((1, N, 1, C), params["background"])
             for k in range(model.K):
-                samples[f"width_{k}_{f}"] = torch.full((1, N, 1), params["width"])
+                samples[f"width_k{k}_f{f}"] = torch.full((1, N, 1, Q), params["width"])
     elif ("kon" in params) and ("koff" in params):
-=======
-            samples[f"width_k{k}"] = torch.full((1, N, F, Q), params["width"])
-            samples[f"height_k{k}"] = torch.full((1, N, F, Q), params["height"])
-    else:
->>>>>>> b0c89182
         # kinetic simulations
         samples["init"] = torch.tensor(
             [
@@ -107,31 +101,17 @@
     )
     samples = predictive()
     data = torch.zeros(N, F, C, P, P)
-<<<<<<< HEAD
-    labels = np.zeros((N // 2, F, 1), dtype=[("aoi", int), ("frame", int), ("z", int)])
-    labels["aoi"] = np.arange(N // 2).reshape(-1, 1, 1)
-    labels["frame"] = np.arange(F).reshape(-1, 1)
-    if "pi" in params:
-        data[:, :, 0] = samples["data"][0].data.floor()
-        labels["z"][:, :, 0] = samples["z"][0][: N // 2].cpu()
-    else:
-        # kinetic simulations
-        for f in range(F):
-            data[:, f : f + 1, 0] = samples[f"data_{f}"][0].data.floor()
-            labels["z"][:, f : f + 1, 0] = samples[f"z_{f}"][0][: N // 2].cpu()
-=======
-    labels = np.zeros((N // 2, F, Q), dtype=[("aoi", int), ("frame", int), ("z", bool)])
+    labels = np.zeros((N // 2, F, Q), dtype=[("aoi", int), ("frame", int), ("z", int)])
     labels["aoi"] = np.arange(N // 2).reshape(-1, 1, 1)
     labels["frame"] = np.arange(F).reshape(-1, 1)
     if "pi" in params:
         data[:, :, :] = samples["data"][0].data.floor()
-        labels["z"][:, :, :] = samples["theta"][0][: N // 2].cpu() > 0
+        labels["z"][:, :, :] = samples["z"][0][: N // 2].cpu()
     else:
         # kinetic simulations
         for f in range(F):
             data[:, f : f + 1, :] = samples[f"data_f{f}"][0].data.floor()
-            labels["z"][:, f : f + 1, :] = samples[f"theta_f{f}"][0][: N // 2].cpu() > 0
->>>>>>> b0c89182
+            labels["z"][:, f : f + 1, :] = samples[f"z_f{f}"][0][: N // 2].cpu()
 
     return CosmosDataset(
         data.cpu(),
