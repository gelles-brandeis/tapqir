--- conflicted
+++ resolved
@@ -115,119 +115,6 @@
             ci_stats[base_name]["UL"] = torch.stack(
                 [ci_stats[f"{base_name}_{k}"]["UL"] for k in range(model.K)], dim=0
             )
-<<<<<<< HEAD
-        elif param == "trans":
-            fn = dist.Dirichlet(
-                pyro.param("trans_mean") * pyro.param("trans_size")
-            ).to_event(1)
-        else:
-            raise NotImplementedError
-        samples = fn.sample((num_samples,)).data.squeeze()
-        ci_stats[param] = {}
-        LL, UL = hpdi(
-            samples,
-            CI,
-            dim=0,
-        )
-        ci_stats[param]["LL"] = LL.cpu()
-        ci_stats[param]["UL"] = UL.cpu()
-        ci_stats[param]["Mean"] = fn.mean.data.squeeze().cpu()
-
-        # calculate Keq
-        if param == "pi":
-            ci_stats["Keq"] = {}
-            LL, UL = hpdi(samples[:, 1] / (1 - samples[:, 1]), CI, dim=0)
-            ci_stats["Keq"]["LL"] = LL.cpu()
-            ci_stats["Keq"]["UL"] = UL.cpu()
-            ci_stats["Keq"]["Mean"] = (samples[:, 1] / (1 - samples[:, 1])).mean().cpu()
-
-    # this does not need to be very accurate
-    num_samples = 1000
-    cdim = model.cdx.ndim
-    for param in local_params:
-        LL, UL, Mean = [], [], []
-        for ndx in torch.split(torch.arange(model.data.Nt), model.nbatch_size):
-            ndx = ndx[:, None]
-            kdx = torch.arange(model.K)[:, None, None]
-            ll, ul, mean = [], [], []
-            for fdx in torch.split(torch.arange(model.data.F), model.fbatch_size):
-                if param == "background":
-                    fn = dist.Gamma(
-                        Vindex(pyro.param("b_loc"))[ndx, fdx]
-                        * Vindex(pyro.param("b_beta"))[ndx, fdx],
-                        Vindex(pyro.param("b_beta"))[ndx, fdx],
-                    )
-                elif param == "height":
-                    fn = dist.Gamma(
-                        Vindex(pyro.param("h_loc"))[kdx, ndx, fdx]
-                        * Vindex(pyro.param("h_beta"))[kdx, ndx, fdx],
-                        Vindex(pyro.param("h_beta"))[kdx, ndx, fdx],
-                    )
-                elif param == "width":
-                    fn = AffineBeta(
-                        Vindex(pyro.param("w_mean"))[kdx, ndx, fdx],
-                        Vindex(pyro.param("w_size"))[kdx, ndx, fdx],
-                        0.75,
-                        2.25,
-                    )
-                elif param == "x":
-                    fn = AffineBeta(
-                        Vindex(pyro.param("x_mean"))[kdx, ndx, fdx],
-                        Vindex(pyro.param("size"))[kdx, ndx, fdx],
-                        -(model.data.P + 1) / 2,
-                        (model.data.P + 1) / 2,
-                    )
-                elif param == "y":
-                    fn = AffineBeta(
-                        Vindex(pyro.param("y_mean"))[kdx, ndx, fdx],
-                        Vindex(pyro.param("size"))[kdx, ndx, fdx],
-                        -(model.data.P + 1) / 2,
-                        (model.data.P + 1) / 2,
-                    )
-                else:
-                    raise NotImplementedError
-                samples = fn.sample((num_samples,)).data
-                l, u = hpdi(
-                    samples,
-                    CI,
-                    dim=0,
-                )
-                m = fn.mean.data
-                ll.append(l)
-                ul.append(u)
-                mean.append(m)
-            else:
-                # concatenate frames
-                LL.append(torch.cat(ll, -1 - cdim))
-                UL.append(torch.cat(ul, -1 - cdim))
-                Mean.append(torch.cat(mean, -1 - cdim))
-        else:
-            # concatenate AOIs
-            ci_stats[param]["LL"] = torch.cat(LL, -2 - cdim).cpu()
-            ci_stats[param]["UL"] = torch.cat(UL, -2 - cdim).cpu()
-            ci_stats[param]["Mean"] = torch.cat(Mean, -2 - cdim).cpu()
-
-    #  for param in global_params:
-    #      if param == "pi":
-    #          summary.loc[param, "Mean"] = ci_stats[param]["Mean"][1].item()
-    #          summary.loc[param, "95% LL"] = ci_stats[param]["LL"][1].item()
-    #          summary.loc[param, "95% UL"] = ci_stats[param]["UL"][1].item()
-    #          # Keq
-    #          summary.loc["Keq", "Mean"] = ci_stats["Keq"]["Mean"].item()
-    #          summary.loc["Keq", "95% LL"] = ci_stats["Keq"]["LL"].item()
-    #          summary.loc["Keq", "95% UL"] = ci_stats["Keq"]["UL"].item()
-    #      elif param == "trans":
-    #          summary.loc["kon", "Mean"] = ci_stats[param]["Mean"][0, 1].item()
-    #          summary.loc["kon", "95% LL"] = ci_stats[param]["LL"][0, 1].item()
-    #          summary.loc["kon", "95% UL"] = ci_stats[param]["UL"][0, 1].item()
-    #          summary.loc["koff", "Mean"] = ci_stats[param]["Mean"][1, 0].item()
-    #          summary.loc["koff", "95% LL"] = ci_stats[param]["LL"][1, 0].item()
-    #          summary.loc["koff", "95% UL"] = ci_stats[param]["UL"][1, 0].item()
-    #      else:
-    #          summary.loc[param, "Mean"] = ci_stats[param]["Mean"].item()
-    #          summary.loc[param, "95% LL"] = ci_stats[param]["LL"].item()
-    #          summary.loc[param, "95% UL"] = ci_stats[param]["UL"].item()
-=======
             for k in range(model.K):
                 del ci_stats[f"{base_name}_{k}"]
 
@@ -248,7 +135,6 @@
             summary.loc[param, "95% LL"] = ci_stats[param]["LL"].item()
             summary.loc[param, "95% UL"] = ci_stats[param]["UL"].item()
     logger.info("- spot probabilities")
->>>>>>> b816ef89
     ci_stats["m_probs"] = model.m_probs.data.cpu()
     ci_stats["theta_probs"] = model.theta_probs.data.cpu()
     ci_stats["z_probs"] = model.z_probs.data.cpu()
