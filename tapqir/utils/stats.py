# Copyright Contributors to the Tapqir project.
# SPDX-License-Identifier: Apache-2.0

import logging
from pathlib import Path
from typing import Tuple

import numpy as np
import pandas as pd
import torch
from pyro.ops.stats import hpdi, quantile
from sklearn.metrics import (
    confusion_matrix,
    matthews_corrcoef,
    precision_score,
    recall_score,
)

from tapqir.distributions.util import gaussian_spots
from tapqir.handlers import StatsMessenger

logger = logging.getLogger(__name__)


def snr_and_chi2(
    data: torch.Tensor,
    height: torch.Tensor,
    width: torch.Tensor,
    x: torch.Tensor,
    y: torch.Tensor,
    target_locs: torch.Tensor,
    background: torch.Tensor,
    gain: float,
    offset_mean: float,
    offset_var: float,
    P: int,
    theta_probs: torch.Tensor,
) -> Tuple[torch.Tensor, torch.Tensor]:
    r"""
    Calculate the signal-to-noise ratio.

    Total signal:

    .. math::
        \mu_{knf} =  \sum_{ij} I_{nfij}
        \mathcal{N}(i, j \mid x_{knf}, y_{knf}, w_{knf})`

    Noise:

    .. math::
        \sigma^2_{knf} = \sigma^2_{\text{offset}}
        + \mu_{knf} \text{gain}`

    Signal-to-noise ratio:

    .. math::
        \text{SNR}_{knf} =
        \dfrac{\mu_{knf} - b_{nf} - \mu_{\text{offset}}}{\sigma_{knf}}
        \text{ for } \theta_{nf} = k`
    """
    gaussians = gaussian_spots(
        height,
        width,
        x,
        y,
        target_locs,
        P,
    )

    # snr
    weights = gaussians / height[..., None, None]
    signal = ((data - background[..., None, None] - offset_mean) * weights).sum(
        dim=(-2, -1)
    )
    noise = (offset_var + background * gain).sqrt()
    snr_result = signal / noise

    # chi2 test
    img_ideal = background[..., None, None] + gaussians.sum(-5)
    chi2_result = (data - img_ideal - offset_mean) ** 2 / img_ideal

    return snr_result, chi2_result.mean(dim=(-1, -2))


def save_stats(model, path, CI=0.95, save_matlab=False):
    # global parameters
    global_params = model._global_params
    summary = pd.DataFrame(
        index=global_params,
        columns=["Mean", f"{int(100*CI)}% LL", f"{int(100*CI)}% UL"],
    )

    logger.info("- credible intervals")
    nbatch_size = model.nbatch_size
    fbatch_size = model.fbatch_size
    model.nbatch_size = None
    model.fbatch_size = None
    with StatsMessenger(
        CI=CI, K=model.K, N=model.data.Nt, F=model.data.F, Q=model.Q
    ) as ci_stats:
        model.guide()
    model.nbatch_size = nbatch_size
    model.fbatch_size = fbatch_size

    for param in global_params:
        if ci_stats[param]["Mean"].ndim == 0:
            summary.loc[param, "Mean"] = ci_stats[param]["Mean"].item()
            summary.loc[param, "95% LL"] = ci_stats[param]["LL"].item()
            summary.loc[param, "95% UL"] = ci_stats[param]["UL"].item()
        else:
            summary.loc[param, "Mean"] = ci_stats[param]["Mean"].tolist()
            summary.loc[param, "95% LL"] = ci_stats[param]["LL"].tolist()
            summary.loc[param, "95% UL"] = ci_stats[param]["UL"].tolist()
    logger.info("- spot probabilities")
    ci_stats["m_probs"] = model.m_probs.data.cpu()
    ci_stats["theta_probs"] = model.theta_probs.data.cpu()
    ci_stats["z_probs"] = model.z_probs.data.cpu()
    ci_stats["z_map"] = model.z_map.data.cpu()
    ci_stats["p_specific"] = ci_stats["theta_probs"].sum(0)

    # calculate vmin/vmax
    theta_mask = ci_stats["theta_probs"] > 0.5
    if theta_mask.sum():
        hmax = np.percentile(ci_stats["height"]["Mean"][theta_mask], 99)
    else:
        hmax = 1
    ci_stats["height"]["vmin"] = -0.03 * hmax
    ci_stats["height"]["vmax"] = 1.3 * hmax
    ci_stats["width"]["vmin"] = 0.5
    ci_stats["width"]["vmax"] = 2.5
    ci_stats["x"]["vmin"] = -9
    ci_stats["x"]["vmax"] = 9
    ci_stats["y"]["vmin"] = -9
    ci_stats["y"]["vmax"] = 9
    bmax = np.percentile(ci_stats["background"]["Mean"].flatten(), 99)
    ci_stats["background"]["vmin"] = -0.03 * bmax
    ci_stats["background"]["vmax"] = 1.3 * bmax

    # timestamps
    if model.data.time1 is not None:
        ci_stats["time1"] = model.data.time1
    if model.data.ttb is not None:
        ci_stats["ttb"] = model.data.ttb

    # intensity of target-specific spots
    theta_mask = torch.argmax(ci_stats["theta_probs"], dim=0)
    #  h_specific = Vindex(ci_stats["height"]["Mean"])[
    #      theta_mask, torch.arange(model.data.Nt)[:, None], torch.arange(model.data.F)
    #  ]
    #  ci_stats["h_specific"] = h_specific * (ci_stats["z_map"] > 0).long()

    model.params = ci_stats

<<<<<<< HEAD
    #  logger.info("- SNR and Chi2-test")
    #  # snr and chi2 test
    #  snr = torch.zeros(model.K, model.data.Nt, model.data.F, device=torch.device("cpu"))
    #  chi2 = torch.zeros(model.data.Nt, model.data.F, device=torch.device("cpu"))
    #  for n in range(model.data.Nt):
    #      snr[:, n], chi2[n] = snr_and_chi2(
    #          model.data.images[n, :, model.cdx],
    #          ci_stats["height"]["Mean"][:, n],
    #          ci_stats["width"]["Mean"][:, n],
    #          ci_stats["x"]["Mean"][:, n],
    #          ci_stats["y"]["Mean"][:, n],
    #          model.data.xy[n, :, model.cdx],
    #          ci_stats["background"]["Mean"][n],
    #          ci_stats["gain"]["Mean"],
    #          model.data.offset.mean,
    #          model.data.offset.var,
    #          model.data.P,
    #          ci_stats["theta_probs"][:, n],
    #      )
    #  snr_masked = snr[ci_stats["theta_probs"] > 0.5]
    #  summary.loc["SNR", "Mean"] = snr_masked.mean().item()
    #  ci_stats["chi2"] = {}
    #  ci_stats["chi2"]["values"] = chi2
    #  cmax = quantile(ci_stats["chi2"]["values"].flatten(), 0.99)
    #  ci_stats["chi2"]["vmin"] = -0.03 * cmax
    #  ci_stats["chi2"]["vmax"] = 1.3 * cmax
=======
    logger.info("- SNR and Chi2-test")
    # snr and chi2 test
    snr = torch.zeros(
        model.K, model.data.Nt, model.data.F, model.Q, device=torch.device("cpu")
    )
    chi2 = torch.zeros(model.data.Nt, model.data.F, model.Q, device=torch.device("cpu"))
    for n in range(model.data.Nt):
        snr[:, n], chi2[n] = snr_and_chi2(
            model.data.images[n],
            ci_stats["height"]["Mean"][:, n],
            ci_stats["width"]["Mean"][:, n],
            ci_stats["x"]["Mean"][:, n],
            ci_stats["y"]["Mean"][:, n],
            model.data.xy[n],
            ci_stats["background"]["Mean"][n],
            ci_stats["gain"]["Mean"],
            model.data.offset.mean,
            model.data.offset.var,
            model.data.P,
            ci_stats["theta_probs"][:, n],
        )
    snr_masked = snr[ci_stats["theta_probs"] > 0.5]
    summary.loc["SNR", "Mean"] = snr_masked.mean().item()
    ci_stats["chi2"] = {}
    ci_stats["chi2"]["values"] = chi2
    cmax = quantile(ci_stats["chi2"]["values"].flatten(), 0.99)
    ci_stats["chi2"]["vmin"] = -0.03 * cmax
    ci_stats["chi2"]["vmax"] = 1.3 * cmax
>>>>>>> b0c89182

    # classification statistics
    if model.data.labels is not None:
        pred_labels = model.z_map[model.data.is_ontarget].cpu().numpy().ravel()
        true_labels = model.data.labels["z"][: model.data.N].ravel()

        with np.errstate(divide="ignore", invalid="ignore"):
            summary.loc["MCC", "Mean"] = matthews_corrcoef(true_labels, pred_labels)
        summary.loc["Recall", "Mean"] = recall_score(
            true_labels, pred_labels, zero_division=0
        )
        summary.loc["Precision", "Mean"] = precision_score(
            true_labels, pred_labels, zero_division=0
        )

        (
            summary.loc["TN", "Mean"],
            summary.loc["FP", "Mean"],
            summary.loc["FN", "Mean"],
            summary.loc["TP", "Mean"],
        ) = confusion_matrix(true_labels, pred_labels, labels=(0, 1)).ravel()

        mask = torch.from_numpy(model.data.labels["z"][: model.data.N])
        samples = torch.masked_select(model.z_probs[model.data.is_ontarget].cpu(), mask)
        if len(samples):
            z_ll, z_ul = hpdi(samples, CI)
            summary.loc["p(specific)", "Mean"] = quantile(samples, 0.5).item()
            summary.loc["p(specific)", "95% LL"] = z_ll.item()
            summary.loc["p(specific)", "95% UL"] = z_ul.item()
        else:
            summary.loc["p(specific)", "Mean"] = 0.0
            summary.loc["p(specific)", "95% LL"] = 0.0
            summary.loc["p(specific)", "95% UL"] = 0.0

    model.summary = summary

    if path is not None:
        path = Path(path)
        param_path = path / f"{model.name}-params.tpqr"
        torch.save(ci_stats, param_path)
        logger.info(f"Parameters were saved in {param_path}")
        if save_matlab:
            from scipy.io import savemat

            for param, field in ci_stats.items():
                if param in (
                    "m_probs",
                    "theta_probs",
                    "z_probs",
                    "z_map",
                    "p_specific",
                    "h_specific",
                    "time1",
                    "ttb",
                ):
                    ci_stats[param] = np.asarray(field)
                    continue
                for stat, value in field.items():
                    ci_stats[param][stat] = np.asarray(value)
            mat_path = path / f"{model.name}-params.mat"
            savemat(mat_path, ci_stats)
            logger.info(f"Matlab parameters were saved in {mat_path}")
        csv_path = path / f"{model.name}-summary.csv"
        summary.to_csv(csv_path)
        logger.info(f"Summary statistics were saved in {csv_path}")<|MERGE_RESOLUTION|>--- conflicted
+++ resolved
@@ -151,34 +151,6 @@
 
     model.params = ci_stats
 
-<<<<<<< HEAD
-    #  logger.info("- SNR and Chi2-test")
-    #  # snr and chi2 test
-    #  snr = torch.zeros(model.K, model.data.Nt, model.data.F, device=torch.device("cpu"))
-    #  chi2 = torch.zeros(model.data.Nt, model.data.F, device=torch.device("cpu"))
-    #  for n in range(model.data.Nt):
-    #      snr[:, n], chi2[n] = snr_and_chi2(
-    #          model.data.images[n, :, model.cdx],
-    #          ci_stats["height"]["Mean"][:, n],
-    #          ci_stats["width"]["Mean"][:, n],
-    #          ci_stats["x"]["Mean"][:, n],
-    #          ci_stats["y"]["Mean"][:, n],
-    #          model.data.xy[n, :, model.cdx],
-    #          ci_stats["background"]["Mean"][n],
-    #          ci_stats["gain"]["Mean"],
-    #          model.data.offset.mean,
-    #          model.data.offset.var,
-    #          model.data.P,
-    #          ci_stats["theta_probs"][:, n],
-    #      )
-    #  snr_masked = snr[ci_stats["theta_probs"] > 0.5]
-    #  summary.loc["SNR", "Mean"] = snr_masked.mean().item()
-    #  ci_stats["chi2"] = {}
-    #  ci_stats["chi2"]["values"] = chi2
-    #  cmax = quantile(ci_stats["chi2"]["values"].flatten(), 0.99)
-    #  ci_stats["chi2"]["vmin"] = -0.03 * cmax
-    #  ci_stats["chi2"]["vmax"] = 1.3 * cmax
-=======
     logger.info("- SNR and Chi2-test")
     # snr and chi2 test
     snr = torch.zeros(
@@ -207,7 +179,6 @@
     cmax = quantile(ci_stats["chi2"]["values"].flatten(), 0.99)
     ci_stats["chi2"]["vmin"] = -0.03 * cmax
     ci_stats["chi2"]["vmax"] = 1.3 * cmax
->>>>>>> b0c89182
 
     # classification statistics
     if model.data.labels is not None:
